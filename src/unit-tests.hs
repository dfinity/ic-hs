--- conflicted
+++ resolved
@@ -30,22 +30,17 @@
 main :: IO ()
 main = do
     BLS.init
-    conf <- makeRefConfig False
+    conf <- makeRefConfig []
     defaultMain $ tests conf
 
-<<<<<<< HEAD
-tests :: RefConfig -> TestTree
-tests conf = testGroup "ic-ref unit tests"
-=======
 defaultSubnetConfig :: [SubnetConfig]
 defaultSubnetConfig = [SubnetConfig Application "sk" [(0, 0)]]
 
 defaultEcid :: CanisterId
 defaultEcid = wordToId 0
 
-tests :: TestTree
-tests = testGroup "ic-ref unit tests"
->>>>>>> c863b6ef
+tests :: RefConfig -> TestTree
+tests conf = testGroup "ic-ref unit tests"
   [ testCase "Request id calculation from interface spec" $
      let gr = GRec $ mconcat
           [ "request_type" =: GText "call"
@@ -68,33 +63,19 @@
         removeFile fn
 
         -- Create the state
-<<<<<<< HEAD
-        withStore (initialIC Application) (Just fn) $ \store -> do
-          modifyStore store $ withRefConfig conf $ submitRequest "dummyrequestid" $
-            CallRequest (EntityId mempty) (EntityId "yay") "create_canister" "DIDL\x01\x6c\0\1\0"
-=======
         withStore (initialIC defaultSubnetConfig) (Just fn) $ \store -> do
-          modifyStore store $ submitRequest "dummyrequestid"
+          modifyStore store $ withRefConfig conf $ submitRequest "dummyrequestid"
             (CallRequest (EntityId mempty) (EntityId "yay") "provisional_create_canister_with_cycles" "DIDL\x01\x6c\0\1\0") defaultEcid
->>>>>>> c863b6ef
 
         -- now the file should exist
         doesFileExist fn  >>= assertBool "File exists"
 
-<<<<<<< HEAD
-        withStore (initialIC Application) (Just fn) $ \store -> do
-=======
         withStore (initialIC defaultSubnetConfig) (Just fn) $ \store -> do
->>>>>>> c863b6ef
           ic <- peekStore store
           assertBool "No canisters yet expected" (null (canisters ic))
           modifyStore store $ withRefConfig conf runToCompletion
 
-<<<<<<< HEAD
-        withStore (initialIC Application) (Just fn) $ \store -> do
-=======
         withStore (initialIC defaultSubnetConfig) (Just fn) $ \store -> do
->>>>>>> c863b6ef
           ic <- peekStore store
           case M.elems (canisters ic) of
             [] -> assertFailure "No canisters created"
