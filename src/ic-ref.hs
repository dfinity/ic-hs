--- conflicted
+++ resolved
@@ -21,24 +21,15 @@
 defaultPort = 8001
 
 
-<<<<<<< HEAD
-work :: [(SubnetType, String, [(W.Word64, W.Word64)])] -> Maybe String -> Maybe Int -> Maybe FilePath -> Maybe FilePath -> Bool ->  IO ()
-work subnets maybe_cert_path portToUse writePortTo backingFile log = do
+work :: [(SubnetType, String, [(W.Word64, W.Word64)])] -> Maybe String -> Int -> Maybe Int -> Maybe FilePath -> Maybe FilePath -> Bool ->  IO ()
+work subnets maybe_cert_path systemTaskPeriod portToUse writePortTo backingFile log = do
     let subs = map (\(t, n, ranges) -> SubnetConfig t n ranges) subnets
     putStrLn "Starting ic-ref..."
     BLS.init
     certs <- case maybe_cert_path of Nothing -> return []
                                      Just ps -> C.listCertificates <$> fromJust <$> C.readCertificateStore ps
     conf <- makeRefConfig certs
-    withRefConfig conf $ withApp subs backingFile $ \app -> do
-=======
-work :: [(SubnetType, String, [(W.Word64, W.Word64)])] -> Int -> Maybe Int -> Maybe FilePath -> Maybe FilePath -> Bool ->  IO ()
-work subnets systemTaskPeriod portToUse writePortTo backingFile log = do
-    let subs = map (\(t, n, ranges) -> SubnetConfig t n ranges) subnets
-    putStrLn "Starting ic-ref..."
-    BLS.init
-    withApp subs (systemTaskPeriod * 1000000) backingFile $ \app -> do
->>>>>>> 2cd76efb
+    withRefConfig conf $ withApp subs (systemTaskPeriod * 1000000) backingFile $ \app -> do
         let app' =  laxCorsSettings $ if log then logStdoutDev app else app
         case portToUse of
           Nothing ->
