{-# LANGUAGE ConstraintKinds #-}
{-# LANGUAGE NumericUnderscores #-}
{-# LANGUAGE FlexibleContexts #-}
{-# LANGUAGE LambdaCase #-}
{-# LANGUAGE RankNTypes #-}
{-# LANGUAGE OverloadedLabels #-}
{-# LANGUAGE DataKinds #-}
{-# LANGUAGE ScopedTypeVariables #-}
{-# LANGUAGE TypeFamilies #-}
{-# LANGUAGE TypeOperators #-}

module Main where

import Options.Applicative hiding (empty)
import Control.Concurrent (threadDelay)
import Control.Concurrent.Async (withAsync)
import Control.Monad
import qualified Data.Map as M
import qualified Data.ByteString.Lazy as B
import qualified Data.ByteString.Lazy.Char8 as BC
import qualified Data.ByteString.Builder as B
import qualified Data.Text as T
import Control.Monad.Trans
import Control.Monad.Trans.State
import Text.Printf
import Data.List
import Prettyprinter (pretty)
import Data.Time.Clock.POSIX
import Control.Monad.Random.Lazy

import GHC.TypeLits (KnownSymbol, symbolVal)
import Data.Row (empty, (.==), (.+), type (.!), Label)
import qualified Codec.Candid as Candid
import qualified Data.Row.Variants as V
import qualified Data.Word as W


import IC.HTTP.Request
import IC.Version
import IC.Types
import IC.Ref
import IC.DRun.Parse (Ingress(..), parseFile)
import IC.Management
import IC.Utils

import IC.StateFile
import IC.Serialise ()

type DRun = StateT IC IO

-- Pretty printing

printCallRequest :: CallRequest -> IO ()
printCallRequest (CallRequest _ _ method arg) =
    printf "=> update %s%s\n" method (shorten 60 (candidOrPretty arg))

printReadStateRequest :: ReadStateRequest -> IO ()
printReadStateRequest (ReadStateRequest _ paths) =
    printf "=> state? %s\n" (intercalate ", " $ map (intercalate "/" . map show) paths)

printQueryRequest :: QueryRequest -> IO ()
printQueryRequest (QueryRequest _ _ method arg) =
    printf "=> query %s%s\n" method (shorten 60 (candidOrPretty arg))

printCallResponse :: CallResponse -> IO ()
printCallResponse (Rejected (c, s, _err)) =
    printf "<= rejected (%s): %s\n" (show c) s
printCallResponse (Replied blob) =
    printf "<= replied: %s\n" (shorten 100 (candidOrPretty blob))

printReqStatus :: RequestStatus -> IO ()
printReqStatus Received =
    printf "<= received\n"
printReqStatus Processing =
    printf "<= processing\n"
printReqStatus (CallResponse c) = printCallResponse c

printReqResponse :: ReqResponse -> IO ()
printReqResponse (QueryResponse c) = printCallResponse c
printReqResponse (ReadStateResponse _ ) = error "dead code in ic-ref"

candidOrPretty :: Blob -> String
candidOrPretty b
  | BC.pack "DIDL" `B.isPrefixOf` b
  , Right (_, vs) <- Candid.decodeVals b
  = show (pretty vs)
  | otherwise
  = "(" ++ prettyBlob b ++ ")"


shorten :: Int -> String -> String
shorten n s = a ++ (if null b then "" else "...")
  where (a,b) = splitAt n s


<<<<<<< HEAD
submitAndRun :: HasRefConfig => CanisterId -> CallRequest -> DRun ()
submitAndRun ecid r = do
    lift $ printCallRequest r
    rid <- lift mkRequestId
    submitRequest rid r ecid
    runToCompletion
    (r, _) <- gets (snd . (M.! rid) . requests)
    lift $ printReqStatus r

submitQuery :: HasRefConfig => QueryRequest -> DRun ()
submitQuery r = do
    lift $ printQueryRequest r
    t <- lift getTimestamp
    r <- handleQuery t r
    lift $ printReqResponse r
=======
submitAndRun :: Store IC -> CanisterId -> CallRequest -> IO ()
submitAndRun store ecid r = do
    printCallRequest r
    rid <- mkRequestId
    modifyStore store $ submitRequest rid r ecid
    loopIC
    (r, _) <- peekStore store >>= evalStateT (gets (snd . (M.! rid) . requests))
    printReqStatus r
    where
      loopIC :: IO ()
      loopIC = modifyStore store runStep >>= \case
        True -> loopIC
        False -> return ()


submitQuery :: Store IC -> QueryRequest -> IO ()
submitQuery store r = do
    printQueryRequest r
    t <- getTimestamp
    r <- peekStore store >>= evalStateT (handleQuery t r)
    printReqResponse r
>>>>>>> 2cd76efb
  where
    getTimestamp :: IO Timestamp
    getTimestamp = do
        t <- getPOSIXTime
        return $ Timestamp $ round (t * 1000_000_000)

mkRequestId :: IO RequestID
mkRequestId = B.toLazyByteString . B.word64BE <$> randomIO

callManagement :: forall s a b.
  HasRefConfig => KnownSymbol s =>
  (a -> IO b) ~ (ICManagement IO .! s) =>
  Candid.CandidArg a =>
  Store IC -> CanisterId -> EntityId -> Label s -> a -> IO ()
callManagement store ecid user_id l x =
  submitAndRun store ecid $
    CallRequest (EntityId mempty) user_id (symbolVal l) (Candid.encode x)

work :: [(SubnetType, String, [(W.Word64, W.Word64)])] -> Int -> FilePath -> IO ()
work subnets systemTaskPeriod msg_file = do
  let subs = map (\(t, n, ranges) -> SubnetConfig t n ranges) subnets
  msgs <- parseFile msg_file

  let user_id = dummyUserId
<<<<<<< HEAD
  ic <- initialIC subs
  conf <- makeRefConfig []
  flip evalStateT ic $
    forM_ msgs $ \case
      Create ecid ->
        withRefConfig conf $ callManagement (EntityId ecid) user_id #provisional_create_canister_with_cycles $ empty
          .+ #settings .== Nothing
          .+ #amount .== Nothing
      Install cid filename arg -> do
        wasm <- liftIO $ B.readFile filename
        withRefConfig conf $ callManagement (EntityId cid) user_id #install_code $ empty
          .+ #mode .== V.IsJust #install ()
          .+ #canister_id .== Candid.Principal cid
          .+ #wasm_module .== wasm
          .+ #arg .== arg
      Reinstall cid filename arg -> do
        wasm <- liftIO $ B.readFile filename
        withRefConfig conf $ callManagement (EntityId cid) user_id #install_code $ empty
          .+ #mode .== V.IsJust #reinstall ()
          .+ #canister_id .== Candid.Principal cid
          .+ #wasm_module .== wasm
          .+ #arg .== arg
      Upgrade cid filename arg -> do
        wasm <- liftIO $ B.readFile filename
        withRefConfig conf $ callManagement (EntityId cid) user_id #install_code $ empty
          .+ #mode .== V.IsJust #upgrade ()
          .+ #canister_id .== Candid.Principal cid
          .+ #wasm_module .== wasm
          .+ #arg .== arg
      Query  cid method arg ->
        withRefConfig conf $ submitQuery (QueryRequest (EntityId cid) user_id method arg)
      Update cid method arg ->
        withRefConfig conf $ submitAndRun (EntityId cid) (CallRequest (EntityId cid) user_id method arg)
=======
  withStore (initialIC subs) Nothing $ \store ->
      withAsync (loopIC store) $ \_async ->
          forM_ msgs $ \case
            Create ecid ->
              callManagement store (EntityId ecid) user_id #provisional_create_canister_with_cycles $ empty
                .+ #settings .== Nothing
                .+ #amount .== Nothing
            Install cid filename arg -> do
              wasm <- liftIO $ B.readFile filename
              callManagement store (EntityId cid) user_id #install_code $ empty
                .+ #mode .== V.IsJust #install ()
                .+ #canister_id .== Candid.Principal cid
                .+ #wasm_module .== wasm
                .+ #arg .== arg
            Reinstall cid filename arg -> do
              wasm <- liftIO $ B.readFile filename
              callManagement store (EntityId cid) user_id #install_code $ empty
                .+ #mode .== V.IsJust #reinstall ()
                .+ #canister_id .== Candid.Principal cid
                .+ #wasm_module .== wasm
                .+ #arg .== arg
            Upgrade cid filename arg -> do
              wasm <- liftIO $ B.readFile filename
              callManagement store (EntityId cid) user_id #install_code $ empty
                .+ #mode .== V.IsJust #upgrade ()
                .+ #canister_id .== Candid.Principal cid
                .+ #wasm_module .== wasm
                .+ #arg .== arg
            Query  cid method arg ->
              submitQuery store (QueryRequest (EntityId cid) user_id method arg)
            Update cid method arg ->
              submitAndRun store (EntityId cid) (CallRequest (EntityId cid) user_id method arg)
  where
    loopIC :: Store IC -> IO ()
    loopIC store = forever $ do
        threadDelay (systemTaskPeriod * 1000000)
        modifyStore store aux
      where
        aux = do
          lift getTimestamp >>= setAllTimesTo
          processSystemTasks
>>>>>>> 2cd76efb

main :: IO ()
main = join . customExecParser (prefs showHelpOnError) $
  info (helper <*> versions <*> parser)
  (  fullDesc
  <> header ("Internet Computer canister runner " <> T.unpack implVersion)
  <> progDesc "This runs an IC canister against a list of messages."
  )
  where
    versions :: Parser (a -> a)
    versions =
          infoOption (T.unpack implVersion) (long "version" <> help "show version number")
      <*> infoOption (T.unpack specVersion) (long "spec-version" <> help "show spec version number")
    canister_ids_per_subnet :: W.Word64
    canister_ids_per_subnet = 1_048_576
    range :: W.Word64 -> (W.Word64, W.Word64)
    range n = (n * canister_ids_per_subnet, (n + 1) * canister_ids_per_subnet - 1)
    defaultSubnetConfig :: [(SubnetType, String, [(W.Word64, W.Word64)])]
    defaultSubnetConfig = [(System, "sk1", [range 0]), (Application, "sk2", [range 1])]
    defaultSystemTaskPeriod :: Int
    defaultSystemTaskPeriod = 1
    parser :: Parser (IO ())
    parser = work
      <$  strOption
          (  long "config"
          <> short 'c'
          <> metavar "CONFIG"
          <> value ""
          )
      <*> (
            (
              option auto
              (  long "subnet-config"
              <> help ("choose initial subnet configurations (default: " ++ show defaultSubnetConfig ++ ")")
              )
            )
          <|> pure defaultSubnetConfig
          )
      <*>
        (
          (
            option auto
            (  long "system-task-period"
            <> help ("choose execution period (in integer seconds) for system tasks, i.e., heartbeats and global timers (default: " ++ show defaultSystemTaskPeriod ++ ")")
            )
          )
        <|> pure defaultSystemTaskPeriod
        )
      <*> strArgument
          (  metavar "script"
          <> help "messages to execute"
              )<|MERGE_RESOLUTION|>--- conflicted
+++ resolved
@@ -93,24 +93,7 @@
   where (a,b) = splitAt n s
 
 
-<<<<<<< HEAD
-submitAndRun :: HasRefConfig => CanisterId -> CallRequest -> DRun ()
-submitAndRun ecid r = do
-    lift $ printCallRequest r
-    rid <- lift mkRequestId
-    submitRequest rid r ecid
-    runToCompletion
-    (r, _) <- gets (snd . (M.! rid) . requests)
-    lift $ printReqStatus r
-
-submitQuery :: HasRefConfig => QueryRequest -> DRun ()
-submitQuery r = do
-    lift $ printQueryRequest r
-    t <- lift getTimestamp
-    r <- handleQuery t r
-    lift $ printReqResponse r
-=======
-submitAndRun :: Store IC -> CanisterId -> CallRequest -> IO ()
+submitAndRun :: HasRefConfig => Store IC -> CanisterId -> CallRequest -> IO ()
 submitAndRun store ecid r = do
     printCallRequest r
     rid <- mkRequestId
@@ -125,13 +108,12 @@
         False -> return ()
 
 
-submitQuery :: Store IC -> QueryRequest -> IO ()
+submitQuery :: HasRefConfig => Store IC -> QueryRequest -> IO ()
 submitQuery store r = do
     printQueryRequest r
     t <- getTimestamp
     r <- peekStore store >>= evalStateT (handleQuery t r)
     printReqResponse r
->>>>>>> 2cd76efb
   where
     getTimestamp :: IO Timestamp
     getTimestamp = do
@@ -156,75 +138,41 @@
   msgs <- parseFile msg_file
 
   let user_id = dummyUserId
-<<<<<<< HEAD
-  ic <- initialIC subs
   conf <- makeRefConfig []
-  flip evalStateT ic $
-    forM_ msgs $ \case
-      Create ecid ->
-        withRefConfig conf $ callManagement (EntityId ecid) user_id #provisional_create_canister_with_cycles $ empty
-          .+ #settings .== Nothing
-          .+ #amount .== Nothing
-      Install cid filename arg -> do
-        wasm <- liftIO $ B.readFile filename
-        withRefConfig conf $ callManagement (EntityId cid) user_id #install_code $ empty
-          .+ #mode .== V.IsJust #install ()
-          .+ #canister_id .== Candid.Principal cid
-          .+ #wasm_module .== wasm
-          .+ #arg .== arg
-      Reinstall cid filename arg -> do
-        wasm <- liftIO $ B.readFile filename
-        withRefConfig conf $ callManagement (EntityId cid) user_id #install_code $ empty
-          .+ #mode .== V.IsJust #reinstall ()
-          .+ #canister_id .== Candid.Principal cid
-          .+ #wasm_module .== wasm
-          .+ #arg .== arg
-      Upgrade cid filename arg -> do
-        wasm <- liftIO $ B.readFile filename
-        withRefConfig conf $ callManagement (EntityId cid) user_id #install_code $ empty
-          .+ #mode .== V.IsJust #upgrade ()
-          .+ #canister_id .== Candid.Principal cid
-          .+ #wasm_module .== wasm
-          .+ #arg .== arg
-      Query  cid method arg ->
-        withRefConfig conf $ submitQuery (QueryRequest (EntityId cid) user_id method arg)
-      Update cid method arg ->
-        withRefConfig conf $ submitAndRun (EntityId cid) (CallRequest (EntityId cid) user_id method arg)
-=======
   withStore (initialIC subs) Nothing $ \store ->
-      withAsync (loopIC store) $ \_async ->
+      withAsync (withRefConfig conf $ loopIC store) $ \_async ->
           forM_ msgs $ \case
             Create ecid ->
-              callManagement store (EntityId ecid) user_id #provisional_create_canister_with_cycles $ empty
+              withRefConfig conf $ callManagement store (EntityId ecid) user_id #provisional_create_canister_with_cycles $ empty
                 .+ #settings .== Nothing
                 .+ #amount .== Nothing
             Install cid filename arg -> do
               wasm <- liftIO $ B.readFile filename
-              callManagement store (EntityId cid) user_id #install_code $ empty
+              withRefConfig conf $ callManagement store (EntityId cid) user_id #install_code $ empty
                 .+ #mode .== V.IsJust #install ()
                 .+ #canister_id .== Candid.Principal cid
                 .+ #wasm_module .== wasm
                 .+ #arg .== arg
             Reinstall cid filename arg -> do
               wasm <- liftIO $ B.readFile filename
-              callManagement store (EntityId cid) user_id #install_code $ empty
+              withRefConfig conf $ callManagement store (EntityId cid) user_id #install_code $ empty
                 .+ #mode .== V.IsJust #reinstall ()
                 .+ #canister_id .== Candid.Principal cid
                 .+ #wasm_module .== wasm
                 .+ #arg .== arg
             Upgrade cid filename arg -> do
               wasm <- liftIO $ B.readFile filename
-              callManagement store (EntityId cid) user_id #install_code $ empty
+              withRefConfig conf $ callManagement store (EntityId cid) user_id #install_code $ empty
                 .+ #mode .== V.IsJust #upgrade ()
                 .+ #canister_id .== Candid.Principal cid
                 .+ #wasm_module .== wasm
                 .+ #arg .== arg
             Query  cid method arg ->
-              submitQuery store (QueryRequest (EntityId cid) user_id method arg)
+              withRefConfig conf $ submitQuery store (QueryRequest (EntityId cid) user_id method arg)
             Update cid method arg ->
-              submitAndRun store (EntityId cid) (CallRequest (EntityId cid) user_id method arg)
+              withRefConfig conf $ submitAndRun store (EntityId cid) (CallRequest (EntityId cid) user_id method arg)
   where
-    loopIC :: Store IC -> IO ()
+    loopIC :: HasRefConfig => Store IC -> IO ()
     loopIC store = forever $ do
         threadDelay (systemTaskPeriod * 1000000)
         modifyStore store aux
@@ -232,7 +180,6 @@
         aux = do
           lift getTimestamp >>= setAllTimesTo
           processSystemTasks
->>>>>>> 2cd76efb
 
 main :: IO ()
 main = join . customExecParser (prefs showHelpOnError) $
