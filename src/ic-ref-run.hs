--- conflicted
+++ resolved
@@ -91,13 +91,8 @@
   where (a,b) = splitAt n s
 
 
-<<<<<<< HEAD
-submitAndRun :: HasRefConfig => CallRequest -> DRun ()
-submitAndRun r = do
-=======
-submitAndRun :: CanisterId -> CallRequest -> DRun ()
+submitAndRun :: HasRefConfig => CanisterId -> CallRequest -> DRun ()
 submitAndRun ecid r = do
->>>>>>> c863b6ef
     lift $ printCallRequest r
     rid <- lift mkRequestId
     submitRequest rid r ecid
@@ -121,8 +116,7 @@
 mkRequestId = B.toLazyByteString . B.word64BE <$> randomIO
 
 callManagement :: forall s a b.
-  HasRefConfig =>
-  KnownSymbol s =>
+  HasRefConfig => KnownSymbol s =>
   (a -> IO b) ~ (ICManagement IO .! s) =>
   Candid.CandidArg a =>
   CanisterId -> EntityId -> Label s -> a -> StateT IC IO ()
@@ -130,19 +124,6 @@
   submitAndRun ecid $
     CallRequest (EntityId mempty) user_id (symbolVal l) (Candid.encode x)
 
-<<<<<<< HEAD
-work :: SubnetType -> Bool -> FilePath -> IO ()
-work subnet noTls msg_file = do
-  msgs <- parseFile msg_file
-
-  let user_id = dummyUserId
-  ic <- initialIC subnet
-  conf <- makeRefConfig noTls
-  flip evalStateT ic $
-    forM_ msgs $ \case
-      Create ->
-        withRefConfig conf $ callManagement user_id #create_canister $ empty
-=======
 work :: [(SubnetType, String, [(W.Word64, W.Word64)])] -> FilePath -> IO ()
 work subnets msg_file = do
   let subs = map (\(t, n, ranges) -> SubnetConfig t n ranges) subnets
@@ -150,56 +131,38 @@
 
   let user_id = dummyUserId
   ic <- initialIC subs
+  conf <- makeRefConfig []
   flip evalStateT ic $
     forM_ msgs $ \case
       Create ecid ->
-        callManagement (EntityId ecid) user_id #provisional_create_canister_with_cycles $ empty
->>>>>>> c863b6ef
+        withRefConfig conf $ callManagement (EntityId ecid) user_id #provisional_create_canister_with_cycles $ empty
           .+ #settings .== Nothing
           .+ #amount .== Nothing
       Install cid filename arg -> do
         wasm <- liftIO $ B.readFile filename
-<<<<<<< HEAD
-        withRefConfig conf $ callManagement user_id #install_code $ empty
-=======
-        callManagement (EntityId cid) user_id #install_code $ empty
->>>>>>> c863b6ef
+        withRefConfig conf $ callManagement (EntityId cid) user_id #install_code $ empty
           .+ #mode .== V.IsJust #install ()
           .+ #canister_id .== Candid.Principal cid
           .+ #wasm_module .== wasm
           .+ #arg .== arg
       Reinstall cid filename arg -> do
         wasm <- liftIO $ B.readFile filename
-<<<<<<< HEAD
-        withRefConfig conf $ callManagement user_id #install_code $ empty
-=======
-        callManagement (EntityId cid) user_id #install_code $ empty
->>>>>>> c863b6ef
+        withRefConfig conf $ callManagement (EntityId cid) user_id #install_code $ empty
           .+ #mode .== V.IsJust #reinstall ()
           .+ #canister_id .== Candid.Principal cid
           .+ #wasm_module .== wasm
           .+ #arg .== arg
       Upgrade cid filename arg -> do
         wasm <- liftIO $ B.readFile filename
-<<<<<<< HEAD
-        withRefConfig conf $ callManagement user_id #install_code $ empty
-=======
-        callManagement (EntityId cid) user_id #install_code $ empty
->>>>>>> c863b6ef
+        withRefConfig conf $ callManagement (EntityId cid) user_id #install_code $ empty
           .+ #mode .== V.IsJust #upgrade ()
           .+ #canister_id .== Candid.Principal cid
           .+ #wasm_module .== wasm
           .+ #arg .== arg
       Query  cid method arg ->
-<<<<<<< HEAD
         withRefConfig conf $ submitQuery (QueryRequest (EntityId cid) user_id method arg)
       Update cid method arg ->
-        withRefConfig conf $ submitAndRun (CallRequest (EntityId cid) user_id method arg)
-=======
-        submitQuery (QueryRequest (EntityId cid) user_id method arg)
-      Update cid method arg ->
-        submitAndRun (EntityId cid) (CallRequest (EntityId cid) user_id method arg)
->>>>>>> c863b6ef
+        withRefConfig conf $ submitAndRun (EntityId cid) (CallRequest (EntityId cid) user_id method arg)
 
 main :: IO ()
 main = join . customExecParser (prefs showHelpOnError) $
@@ -227,21 +190,6 @@
           <> metavar "CONFIG"
           <> value ""
           )
-<<<<<<< HEAD
-      <*>
-        (
-          (
-            option auto
-            (  long "subnet-type"
-            <> help "choose a subnet type [possible values: application, verified_application, system] (default: application)"
-            )
-          )
-          <|> pure Application
-        )
-      <*> switch
-          (  long "disable-tls-cert-validation"
-          <> help "disable TLS certificate validation"
-=======
       <*> (
             (
               option auto
@@ -250,7 +198,6 @@
               )
             )
           <|> pure defaultSubnetConfig
->>>>>>> c863b6ef
           )
       <*> strArgument
           (  metavar "script"
