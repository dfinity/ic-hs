--- conflicted
+++ resolved
@@ -50,24 +50,14 @@
 -- Pretty printing
 
 printAsyncRequest :: AsyncRequest -> IO ()
-<<<<<<< HEAD
 printAsyncRequest (UpdateRequest _ _ _ method arg) =
-    printf "→ update %s%s\n" method (shorten (candidOrPretty arg))
-=======
-printAsyncRequest (UpdateRequest _ _ method arg) =
     printf "→ update %s%s\n" method (shorten 60 (candidOrPretty arg))
->>>>>>> fdcf883a
 
 printSyncRequest :: SyncRequest -> IO ()
 printSyncRequest (StatusRequest _ rid) =
     printf "→ status? %s\n" (candidOrPretty rid)
-<<<<<<< HEAD
 printSyncRequest (QueryRequest _ _ _ method arg) =
-    printf "→ query %s%s\n" method (shorten (candidOrPretty arg))
-=======
-printSyncRequest (QueryRequest _ _ method arg) =
     printf "→ query %s%s\n" method (shorten 60 (candidOrPretty arg))
->>>>>>> fdcf883a
 
 printReqStatus :: RequestStatus -> IO ()
 printReqStatus Unknown =
