module IC.Test.Options where

import qualified Data.ByteString.Lazy.UTF8 as BLU
import qualified Data.Text as T
import Data.Proxy
import Data.List
import qualified Data.Word as W
import Test.Tasty.Options
import Options.Applicative hiding (str)
import Codec.Candid (Principal(..), parsePrincipal)
<<<<<<< HEAD
import IC.Constants
import IC.Crypto
import IC.Id.Forms(mkSelfAuthenticatingId)
=======
import IC.Crypto
import IC.Id.Forms(mkSelfAuthenticatingId)
import IC.Id.Fresh(wordToId)
>>>>>>> d59a08bb
import IC.Types

-- Configuration: The URL of the endpoint to test

newtype Endpoint = Endpoint String

instance IsOption Endpoint where
  defaultValue = Endpoint "http://0.0.0.0:8001"
  parseValue s = Just $ Endpoint base
    where base | "/" `isSuffixOf` s = init s
               | otherwise = s
  optionName = return "endpoint"
  optionHelp = return "Internet Computer endpoint to connect to (default: http://0.0.0.0:8001)"
  optionCLParser = mkOptionCLParser (metavar "URL")

endpointOption :: OptionDescription
endpointOption = Option (Proxy :: Proxy Endpoint)

-- Configuration: The URL of the httpbin endpoint for http_request tests

newtype Httpbin = Httpbin String

instance IsOption Httpbin where
  defaultValue = Httpbin "httpbin.org"
  parseValue = Just . Httpbin
  optionName = return "httpbin"
  optionHelp = return "httpbin endpoint (default: httpbin.org)"
  optionCLParser = mkOptionCLParser (metavar "URL")

httpbinOption :: OptionDescription
httpbinOption = Option (Proxy :: Proxy Httpbin)

-- Configuration: Timeout for polling on the status of asynchronous requests

newtype PollTimeout = PollTimeout Int

instance IsOption PollTimeout where
  defaultValue = PollTimeout 300
  parseValue p = Just $ PollTimeout $ read p
  optionName = return "poll-timeout"
  optionHelp = return "Timeout for request polling in seconds (default: 300)"

polltimeoutOption :: OptionDescription
polltimeoutOption = Option (Proxy :: Proxy PollTimeout)

-- Configuration: Test subnet

<<<<<<< HEAD
getSubnetIdFromNonce :: String -> EntityId
getSubnetIdFromNonce nonce = EntityId $ mkSelfAuthenticatingId $ toPublicKey $ createSecretKeyBLS $ BLU.fromString nonce

defaultSysTestSubnetConfig :: TestSubnetConfig
defaultSysTestSubnetConfig = (getSubnetIdFromNonce "sk1", System, 1, [nth_canister_range 0])

defaultAppTestSubnetConfig :: TestSubnetConfig
defaultAppTestSubnetConfig = (getSubnetIdFromNonce "sk2", Application, 1, [nth_canister_range 1])

newtype TestSubnet = TestSubnet TestSubnetConfig
=======
defaultTestSubnetConfig :: TestSubnetConfig
defaultTestSubnetConfig = (getSubnetIdFromNonce "sk2", Application, 1)
>>>>>>> d59a08bb

getSubnetIdFromNonce :: String -> EntityId
getSubnetIdFromNonce nonce = EntityId $ mkSelfAuthenticatingId $ toPublicKey $ createSecretKeyBLS $ BLU.fromString nonce

newtype MyTestSubnet = MyTestSubnet TestSubnetConfig

instance Read MyTestSubnet where
  readsPrec p x = do
    ((p, t, r), z) <- (readsPrec p x :: [((String, SubnetType, W.Word64), String)])
    Principal b <- case parsePrincipal (T.pack p) of Left err -> error err
                                                     Right p -> return p
    return (MyTestSubnet (EntityId b, t, r), z)

instance Show MyTestSubnet where
  show (MyTestSubnet sub) = show sub

instance IsOption MyTestSubnet where
  defaultValue = MyTestSubnet defaultTestSubnetConfig
  parseValue = Just <$> read
  optionName = return "test-subnet-config"
  optionHelp = return $ "Test subnet configuration consisting of subnet ID, subnet type, and replication factor (default: " ++ show defaultTestSubnetConfig ++ ")"

myTestSubnetOption :: OptionDescription
myTestSubnetOption = Option (Proxy :: Proxy MyTestSubnet)

newtype OtherTestSubnet = OtherTestSubnet TestSubnetConfig

instance Read OtherTestSubnet where
  readsPrec p x = do
<<<<<<< HEAD
    ((id, typ, size, ranges), z) <- (readsPrec p x :: [((String, SubnetType, W.Word64, [(W.Word64, W.Word64)]), String)])
    Principal b <- case parsePrincipal (T.pack id) of Left err -> error err
                                                      Right p -> return p
    return (TestSubnet (EntityId b, typ, size, ranges), z)

instance Show TestSubnet where
  show (TestSubnet (id, typ, size, ranges)) = show (prettyID id, typ, size, ranges)

instance IsOption TestSubnet where
  defaultValue = TestSubnet defaultSysTestSubnetConfig
  parseValue = Just <$> read
  optionName = return "test-subnet-config"
  optionHelp = return $ "Test subnet configuration consisting of subnet ID, subnet type, replication factor, and canister ranges; default sys: " ++ show (TestSubnet defaultSysTestSubnetConfig) ++ "; default app: " ++ show (TestSubnet defaultAppTestSubnetConfig)

testSubnetOption :: OptionDescription
testSubnetOption = Option (Proxy :: Proxy TestSubnet)

-- Configuration: Peer subnet

newtype PeerSubnet = PeerSubnet TestSubnetConfig

instance Read PeerSubnet where
  readsPrec p x = do
    ((id, typ, size, ranges), z) <- (readsPrec p x :: [((String, SubnetType, W.Word64, [(W.Word64, W.Word64)]), String)])
    Principal b <- case parsePrincipal (T.pack id) of Left err -> error err
                                                      Right p -> return p
    return (PeerSubnet (EntityId b, typ, size, ranges), z)

instance Show PeerSubnet where
  show (PeerSubnet (id, typ, size, ranges)) = show (prettyID id, typ, size, ranges)

instance IsOption PeerSubnet where
  defaultValue = PeerSubnet defaultAppTestSubnetConfig
  parseValue = Just <$> read
  optionName = return "peer-subnet-config"
  optionHelp = return $ "Peer subnet configuration consisting of subnet ID, subnet type, replication factor, and canister ranges; default app: " ++ show (PeerSubnet defaultAppTestSubnetConfig) ++ "; default sys: " ++ show (PeerSubnet defaultSysTestSubnetConfig)

peerSubnetOption :: OptionDescription
peerSubnetOption = Option (Proxy :: Proxy PeerSubnet)
=======
    ((p, t, r), z) <- (readsPrec p x :: [((String, SubnetType, W.Word64), String)])
    Principal b <- case parsePrincipal (T.pack p) of Left err -> error err
                                                     Right p -> return p
    return (OtherTestSubnet (EntityId b, t, r), z)

instance Show OtherTestSubnet where
  show (OtherTestSubnet sub) = show sub

instance IsOption OtherTestSubnet where
  defaultValue = OtherTestSubnet defaultTestSubnetConfig
  parseValue = Just <$> read
  optionName = return "test-subnet-config"
  optionHelp = return $ "Test subnet configuration consisting of subnet ID, subnet type, and replication factor (default: " ++ show defaultTestSubnetConfig ++ ")"

otherTestSubnetOption :: OptionDescription
otherTestSubnetOption = Option (Proxy :: Proxy OtherTestSubnet)
>>>>>>> d59a08bb
<|MERGE_RESOLUTION|>--- conflicted
+++ resolved
@@ -8,15 +8,9 @@
 import Test.Tasty.Options
 import Options.Applicative hiding (str)
 import Codec.Candid (Principal(..), parsePrincipal)
-<<<<<<< HEAD
 import IC.Constants
 import IC.Crypto
 import IC.Id.Forms(mkSelfAuthenticatingId)
-=======
-import IC.Crypto
-import IC.Id.Forms(mkSelfAuthenticatingId)
-import IC.Id.Fresh(wordToId)
->>>>>>> d59a08bb
 import IC.Types
 
 -- Configuration: The URL of the endpoint to test
@@ -62,9 +56,8 @@
 polltimeoutOption :: OptionDescription
 polltimeoutOption = Option (Proxy :: Proxy PollTimeout)
 
--- Configuration: Test subnet
+-- TestSubnetConfig: helper functions
 
-<<<<<<< HEAD
 getSubnetIdFromNonce :: String -> EntityId
 getSubnetIdFromNonce nonce = EntityId $ mkSelfAuthenticatingId $ toPublicKey $ createSecretKeyBLS $ BLU.fromString nonce
 
@@ -74,45 +67,19 @@
 defaultAppTestSubnetConfig :: TestSubnetConfig
 defaultAppTestSubnetConfig = (getSubnetIdFromNonce "sk2", Application, 1, [nth_canister_range 1])
 
-newtype TestSubnet = TestSubnet TestSubnetConfig
-=======
-defaultTestSubnetConfig :: TestSubnetConfig
-defaultTestSubnetConfig = (getSubnetIdFromNonce "sk2", Application, 1)
->>>>>>> d59a08bb
-
-getSubnetIdFromNonce :: String -> EntityId
-getSubnetIdFromNonce nonce = EntityId $ mkSelfAuthenticatingId $ toPublicKey $ createSecretKeyBLS $ BLU.fromString nonce
-
-newtype MyTestSubnet = MyTestSubnet TestSubnetConfig
-
-instance Read MyTestSubnet where
-  readsPrec p x = do
-    ((p, t, r), z) <- (readsPrec p x :: [((String, SubnetType, W.Word64), String)])
-    Principal b <- case parsePrincipal (T.pack p) of Left err -> error err
-                                                     Right p -> return p
-    return (MyTestSubnet (EntityId b, t, r), z)
-
-instance Show MyTestSubnet where
-  show (MyTestSubnet sub) = show sub
-
-instance IsOption MyTestSubnet where
-  defaultValue = MyTestSubnet defaultTestSubnetConfig
-  parseValue = Just <$> read
-  optionName = return "test-subnet-config"
-  optionHelp = return $ "Test subnet configuration consisting of subnet ID, subnet type, and replication factor (default: " ++ show defaultTestSubnetConfig ++ ")"
-
-myTestSubnetOption :: OptionDescription
-myTestSubnetOption = Option (Proxy :: Proxy MyTestSubnet)
-
-newtype OtherTestSubnet = OtherTestSubnet TestSubnetConfig
-
-instance Read OtherTestSubnet where
-  readsPrec p x = do
-<<<<<<< HEAD
+readTestSubnetConfig :: Int -> ReadS TestSubnetConfig
+readTestSubnetConfig p x = do
     ((id, typ, size, ranges), z) <- (readsPrec p x :: [((String, SubnetType, W.Word64, [(W.Word64, W.Word64)]), String)])
     Principal b <- case parsePrincipal (T.pack id) of Left err -> error err
                                                       Right p -> return p
-    return (TestSubnet (EntityId b, typ, size, ranges), z)
+    return ((EntityId b, typ, size, ranges), z)
+
+-- Configuration: Test subnet
+
+newtype TestSubnet = TestSubnet TestSubnetConfig
+
+instance Read TestSubnet where
+  readsPrec p x = (\(y, z) -> (TestSubnet y, z)) <$> readTestSubnetConfig p x
 
 instance Show TestSubnet where
   show (TestSubnet (id, typ, size, ranges)) = show (prettyID id, typ, size, ranges)
@@ -121,7 +88,7 @@
   defaultValue = TestSubnet defaultSysTestSubnetConfig
   parseValue = Just <$> read
   optionName = return "test-subnet-config"
-  optionHelp = return $ "Test subnet configuration consisting of subnet ID, subnet type, replication factor, and canister ranges; default sys: " ++ show (TestSubnet defaultSysTestSubnetConfig) ++ "; default app: " ++ show (TestSubnet defaultAppTestSubnetConfig)
+  optionHelp = return $ "Test subnet configuration consisting of subnet ID, subnet type, replication factor, and canister ranges; default: " ++ show (TestSubnet defaultSysTestSubnetConfig)
 
 testSubnetOption :: OptionDescription
 testSubnetOption = Option (Proxy :: Proxy TestSubnet)
@@ -131,11 +98,7 @@
 newtype PeerSubnet = PeerSubnet TestSubnetConfig
 
 instance Read PeerSubnet where
-  readsPrec p x = do
-    ((id, typ, size, ranges), z) <- (readsPrec p x :: [((String, SubnetType, W.Word64, [(W.Word64, W.Word64)]), String)])
-    Principal b <- case parsePrincipal (T.pack id) of Left err -> error err
-                                                      Right p -> return p
-    return (PeerSubnet (EntityId b, typ, size, ranges), z)
+  readsPrec p x = (\(y, z) -> (PeerSubnet y, z)) <$> readTestSubnetConfig p x
 
 instance Show PeerSubnet where
   show (PeerSubnet (id, typ, size, ranges)) = show (prettyID id, typ, size, ranges)
@@ -144,25 +107,7 @@
   defaultValue = PeerSubnet defaultAppTestSubnetConfig
   parseValue = Just <$> read
   optionName = return "peer-subnet-config"
-  optionHelp = return $ "Peer subnet configuration consisting of subnet ID, subnet type, replication factor, and canister ranges; default app: " ++ show (PeerSubnet defaultAppTestSubnetConfig) ++ "; default sys: " ++ show (PeerSubnet defaultSysTestSubnetConfig)
+  optionHelp = return $ "Peer subnet configuration consisting of subnet ID, subnet type, replication factor, and canister ranges; default: " ++ show (PeerSubnet defaultAppTestSubnetConfig)
 
 peerSubnetOption :: OptionDescription
-peerSubnetOption = Option (Proxy :: Proxy PeerSubnet)
-=======
-    ((p, t, r), z) <- (readsPrec p x :: [((String, SubnetType, W.Word64), String)])
-    Principal b <- case parsePrincipal (T.pack p) of Left err -> error err
-                                                     Right p -> return p
-    return (OtherTestSubnet (EntityId b, t, r), z)
-
-instance Show OtherTestSubnet where
-  show (OtherTestSubnet sub) = show sub
-
-instance IsOption OtherTestSubnet where
-  defaultValue = OtherTestSubnet defaultTestSubnetConfig
-  parseValue = Just <$> read
-  optionName = return "test-subnet-config"
-  optionHelp = return $ "Test subnet configuration consisting of subnet ID, subnet type, and replication factor (default: " ++ show defaultTestSubnetConfig ++ ")"
-
-otherTestSubnetOption :: OptionDescription
-otherTestSubnetOption = Option (Proxy :: Proxy OtherTestSubnet)
->>>>>>> d59a08bb
+peerSubnetOption = Option (Proxy :: Proxy PeerSubnet)