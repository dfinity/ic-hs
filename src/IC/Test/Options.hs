module IC.Test.Options where

import Data.Proxy
import Data.List
import Test.Tasty.Options
import Options.Applicative hiding (str)
import IC.Id.Fresh(wordToId)
import IC.Types

-- Configuration: The URL of the endpoint to test

newtype Endpoint = Endpoint String

instance IsOption Endpoint where
  defaultValue = Endpoint "http://0.0.0.0:8001"
  parseValue s = Just $ Endpoint base
    where base | "/" `isSuffixOf` s = init s
               | otherwise = s
  optionName = return "endpoint"
  optionHelp = return "Internet Computer endpoint to connect to (default: http://0.0.0.0:8001)"
  optionCLParser = mkOptionCLParser (metavar "URL")

<<<<<<< HEAD
endpointOption :: OptionDescription
endpointOption = Option (Proxy :: Proxy Endpoint)

-- Configuration: The URL of the httpbin endpoint for http_request tests
=======
newtype ECID = ECID CanisterId

instance IsOption ECID where
  defaultValue = ECID $ wordToId 0
  parseValue = fmap ECID . parsePrettyID
  optionHelp = return $ "Effective canister id for user requests to selected methods of the management canister (default: " ++ prettyID (wordToId 0) ++ ")"
  optionName = return "ecid"
>>>>>>> c863b6ef

newtype Httpbin = Httpbin String

instance IsOption Httpbin where
  defaultValue = Httpbin "httpbin.org"
  parseValue = Just . Httpbin
  optionName = return "httpbin"
  optionHelp = return "httpbin endpoint (default: httpbin.org)"
  optionCLParser = mkOptionCLParser (metavar "URL")

httpbinOption :: OptionDescription
httpbinOption = Option (Proxy :: Proxy Httpbin)

-- Configuration: Timeout for polling on the status of asynchronous requests

newtype PollTimeout = PollTimeout Int

instance IsOption PollTimeout where
  defaultValue = PollTimeout 300
  parseValue p = Just $ PollTimeout $ read p
  optionName = return "poll-timeout"
  optionHelp = return "Timeout for request polling in seconds (default: 300)"

polltimeoutOption :: OptionDescription
polltimeoutOption = Option (Proxy :: Proxy PollTimeout)

<<<<<<< HEAD
-- Configuration: Subnet type
=======
ecidOption :: OptionDescription
ecidOption = Option (Proxy :: Proxy ECID)

httpbinOption :: OptionDescription
httpbinOption = Option (Proxy :: Proxy Httpbin)
>>>>>>> c863b6ef

data SubnetType = Application | VerifiedApplication | System

instance Read SubnetType where
  readsPrec _ x = do
    if x == "application" then return (Application, "")
    else if x == "verified_application" then return (VerifiedApplication, "")
    else if x == "system" then return (System, "")
    else fail "could not read SubnetType"

instance Show SubnetType where
  show Application = "application"
  show VerifiedApplication = "verified_application"
  show System = "system"

instance IsOption SubnetType where
  defaultValue = Application
  parseValue p
    | p == "application" = Just Application
    | p == "verified_application" = Just VerifiedApplication
    | p == "system" = Just System
    | otherwise = Nothing
  optionName = return "subnet-type"
  optionHelp = return "Subnet type [possible values: application, verified_application, system] (default: application)"

subnettypeOption :: OptionDescription
subnettypeOption = Option (Proxy :: Proxy SubnetType)<|MERGE_RESOLUTION|>--- conflicted
+++ resolved
@@ -20,12 +20,11 @@
   optionHelp = return "Internet Computer endpoint to connect to (default: http://0.0.0.0:8001)"
   optionCLParser = mkOptionCLParser (metavar "URL")
 
-<<<<<<< HEAD
 endpointOption :: OptionDescription
 endpointOption = Option (Proxy :: Proxy Endpoint)
 
--- Configuration: The URL of the httpbin endpoint for http_request tests
-=======
+-- Configuration: Effective canister id for user requests to selected methods of the management canister
+
 newtype ECID = ECID CanisterId
 
 instance IsOption ECID where
@@ -33,7 +32,11 @@
   parseValue = fmap ECID . parsePrettyID
   optionHelp = return $ "Effective canister id for user requests to selected methods of the management canister (default: " ++ prettyID (wordToId 0) ++ ")"
   optionName = return "ecid"
->>>>>>> c863b6ef
+
+ecidOption :: OptionDescription
+ecidOption = Option (Proxy :: Proxy ECID)
+
+-- Configuration: The URL of the httpbin endpoint for http_request tests
 
 newtype Httpbin = Httpbin String
 
@@ -60,39 +63,31 @@
 polltimeoutOption :: OptionDescription
 polltimeoutOption = Option (Proxy :: Proxy PollTimeout)
 
-<<<<<<< HEAD
 -- Configuration: Subnet type
-=======
-ecidOption :: OptionDescription
-ecidOption = Option (Proxy :: Proxy ECID)
 
-httpbinOption :: OptionDescription
-httpbinOption = Option (Proxy :: Proxy Httpbin)
->>>>>>> c863b6ef
+newtype TestSubnetType = TestSubnetType SubnetType
 
-data SubnetType = Application | VerifiedApplication | System
-
-instance Read SubnetType where
+instance Read TestSubnetType where
   readsPrec _ x = do
-    if x == "application" then return (Application, "")
-    else if x == "verified_application" then return (VerifiedApplication, "")
-    else if x == "system" then return (System, "")
+    if x == "application" then return (TestSubnetType Application, "")
+    else if x == "verified_application" then return (TestSubnetType VerifiedApplication, "")
+    else if x == "system" then return (TestSubnetType System, "")
     else fail "could not read SubnetType"
 
-instance Show SubnetType where
-  show Application = "application"
-  show VerifiedApplication = "verified_application"
-  show System = "system"
+instance Show TestSubnetType where
+  show (TestSubnetType Application) = "application"
+  show (TestSubnetType VerifiedApplication) = "verified_application"
+  show (TestSubnetType System) = "system"
 
-instance IsOption SubnetType where
-  defaultValue = Application
+instance IsOption TestSubnetType where
+  defaultValue = TestSubnetType Application
   parseValue p
-    | p == "application" = Just Application
-    | p == "verified_application" = Just VerifiedApplication
-    | p == "system" = Just System
+    | p == "application" = Just $ TestSubnetType Application
+    | p == "verified_application" = Just $ TestSubnetType VerifiedApplication
+    | p == "system" = Just $ TestSubnetType System
     | otherwise = Nothing
   optionName = return "subnet-type"
   optionHelp = return "Subnet type [possible values: application, verified_application, system] (default: application)"
 
 subnettypeOption :: OptionDescription
-subnettypeOption = Option (Proxy :: Proxy SubnetType)+subnettypeOption = Option (Proxy :: Proxy TestSubnetType)