--- conflicted
+++ resolved
@@ -539,7 +539,7 @@
                                        _ -> (2^(60::Int)) in
   withAgentConfig $ testGroup "Interface Spec acceptance tests" $
   let install_with_cycles ecid cycles prog = do
-        cid <- ic_provisional_create ic00 ecid (Just cycles) empty
+        cid <- ic_provisional_create ic00 ecid Nothing (Just cycles) empty
         installAt cid prog
         return cid in
   [ testCase "NNS canisters" $ do
@@ -595,13 +595,13 @@
         ic_provisional_create ic00 (Just specified_id) (Just (2^(60::Int))) empty >>= is
 
     ,-}
-      simpleTestCase "specified_id already taken" $ \cid -> do
+      simpleTestCase "specified_id already taken" ecid $ \cid -> do
         let specified_id = entityIdToPrincipal $ EntityId cid
-        ic_provisional_create' ic00 (Just specified_id) (Just (2^(60::Int))) empty >>= isReject [3]
+        ic_provisional_create' ic00 ecid (Just specified_id) (Just (2^(60::Int))) empty >>= isReject [3]
 
     , testCase "specified_id does not belong to the subnet's canister ranges" $ do
         let specified_id = entityIdToPrincipal $ EntityId doesn'tExist
-        ic_provisional_create' ic00 (Just specified_id) (Just (2^(60::Int))) empty >>= isReject [4]
+        ic_provisional_create' ic00 ecid (Just specified_id) (Just (2^(60::Int))) empty >>= isReject [4]
     ]
 
   , testCaseSteps "management requests" $ \step -> do
@@ -877,11 +877,7 @@
     cid2 <- install ecid noop
 
     step "Create"
-<<<<<<< HEAD
-    can_id <- ic_provisional_create (ic00via cid) Nothing Nothing empty
-=======
-    can_id <- ic_provisional_create (ic00via cid) ecid Nothing empty
->>>>>>> d445e8f8
+    can_id <- ic_provisional_create (ic00via cid) ecid Nothing Nothing empty
 
     step "Install"
     ic_install (ic00via cid) (enum #install) can_id trivialWasmModule ""
@@ -914,22 +910,14 @@
     ic_install (ic00via cid2) (enum #reinstall) can_id trivialWasmModule ""
 
     step "Create"
-<<<<<<< HEAD
-    can_id2 <- ic_provisional_create (ic00via cid) Nothing Nothing empty
-=======
-    can_id2 <- ic_provisional_create (ic00via cid) ecid Nothing empty
->>>>>>> d445e8f8
+    can_id2 <- ic_provisional_create (ic00via cid) ecid Nothing Nothing empty
 
     step "Reinstall on empty"
     ic_install (ic00via cid) (enum #reinstall) can_id2 trivialWasmModule ""
 
   , simpleTestCase "aaaaa-aa (inter-canister, large)" ecid $ \cid -> do
     universal_wasm <- getTestWasm "universal-canister"
-<<<<<<< HEAD
-    can_id <- ic_provisional_create (ic00via cid) Nothing Nothing empty
-=======
-    can_id <- ic_provisional_create (ic00via cid) ecid Nothing empty
->>>>>>> d445e8f8
+    can_id <- ic_provisional_create (ic00via cid) ecid Nothing Nothing empty
     ic_install (ic00via cid) (enum #install) can_id universal_wasm ""
     do call can_id $ replyData "Hi"
       >>= is "Hi"
@@ -1023,11 +1011,7 @@
     [ testGroup "Controllers"
         [testCase "Multiple controllers (provisional)" $ do
         let controllers = [Principal defaultUser, Principal otherUser]
-<<<<<<< HEAD
-        cid <- ic_provisional_create ic00 Nothing Nothing (#controllers .== Vec.fromList controllers)
-=======
-        cid <- ic_provisional_create ic00 ecid Nothing (#controllers .== Vec.fromList controllers)
->>>>>>> d445e8f8
+        cid <- ic_provisional_create ic00 ecid Nothing Nothing (#controllers .== Vec.fromList controllers)
         universal_wasm <- getTestWasm "universal-canister"
         ic_install ic00 (enum #install) cid universal_wasm ""
 
@@ -1103,11 +1087,7 @@
 
     , testCase "Duplicate controllers" $ do
         let controllers = [Principal defaultUser, Principal defaultUser, Principal otherUser]
-<<<<<<< HEAD
-        cid <- ic_provisional_create ic00 Nothing Nothing (#controllers .== Vec.fromList controllers)
-=======
-        cid <- ic_provisional_create ic00 ecid Nothing (#controllers .== Vec.fromList controllers)
->>>>>>> d445e8f8
+        cid <- ic_provisional_create ic00 ecid Nothing Nothing (#controllers .== Vec.fromList controllers)
         cs <- ic_canister_status (ic00as defaultUser) cid
         Vec.toList (cs .! #settings .! #controllers) `isSet` controllers
     ]
@@ -1124,23 +1104,13 @@
 
     , testGroup "via provisional_create_canister_with_cycles:"
         [ testCase "Invalid compute allocation (101)" $ do
-<<<<<<< HEAD
-            ic_provisional_create' ic00 Nothing Nothing (#compute_allocation .== 101)
+            ic_provisional_create' ic00 ecid Nothing Nothing (#compute_allocation .== 101)
                >>= isReject [5]
         , testCase "Invalid memory allocation (2^48+1)" $ do
-            ic_provisional_create' ic00 Nothing Nothing (#memory_allocation .== (2^(48::Int)+1))
+            ic_provisional_create' ic00 ecid Nothing Nothing (#memory_allocation .== (2^(48::Int)+1))
                >>= isReject [5]
         , testCase "Invalid freezing threshold (2^64)" $ do
-            ic_provisional_create' ic00 Nothing Nothing (#freezing_threshold .== 2^(64::Int))
-=======
-            ic_provisional_create' ic00 ecid Nothing (#compute_allocation .== 101)
-               >>= isReject [5]
-        , testCase "Invalid memory allocation (2^48+1)" $ do
-            ic_provisional_create' ic00 ecid Nothing (#memory_allocation .== (2^(48::Int)+1))
-               >>= isReject [5]
-        , testCase "Invalid freezing threshold (2^64)" $ do
-            ic_provisional_create' ic00 ecid Nothing (#freezing_threshold .== 2^(64::Int))
->>>>>>> d445e8f8
+            ic_provisional_create' ic00 ecid Nothing Nothing (#freezing_threshold .== 2^(64::Int))
                >>= isReject [5]
         ]
     , testGroup "via create_canister:"
@@ -2384,20 +2354,12 @@
         certValue @Blob cert ["canister", cid, "controllers"] >>= asCBORBlobList >>= isSet [defaultUser]
 
     , testCase "multiple controllers of installed canister" $ do
-<<<<<<< HEAD
-        cid <- ic_provisional_create ic00 Nothing Nothing (#controllers .== Vec.fromList [Principal defaultUser, Principal otherUser])
-=======
-        cid <- ic_provisional_create ic00 ecid Nothing (#controllers .== Vec.fromList [Principal defaultUser, Principal otherUser])
->>>>>>> d445e8f8
+        cid <- ic_provisional_create ic00 ecid Nothing Nothing (#controllers .== Vec.fromList [Principal defaultUser, Principal otherUser])
         cert <- getStateCert defaultUser cid [["canister", cid, "controllers"]]
         certValue @Blob cert ["canister", cid, "controllers"] >>= asCBORBlobList >>= isSet [defaultUser, otherUser]
 
     , testCase "zero controllers of installed canister" $ do
-<<<<<<< HEAD
-        cid <- ic_provisional_create ic00 Nothing Nothing (#controllers .== Vec.fromList [])
-=======
-        cid <- ic_provisional_create ic00 ecid Nothing (#controllers .== Vec.fromList [])
->>>>>>> d445e8f8
+        cid <- ic_provisional_create ic00 ecid Nothing Nothing (#controllers .== Vec.fromList [])
         cert <- getStateCert defaultUser cid [["canister", cid, "controllers"]]
         certValue @Blob cert ["canister", cid, "controllers"] >>= asCBORBlobList >>= isSet []
 
@@ -2601,11 +2563,7 @@
            (abs (fromIntegral exp - fromIntegral act) < eps)
 
         create prog = do
-<<<<<<< HEAD
-          cid <- ic_provisional_create ic00 Nothing (Just (fromIntegral def_cycles)) empty
-=======
-          cid <- ic_provisional_create ic00 ecid (Just (fromIntegral def_cycles)) empty
->>>>>>> d445e8f8
+          cid <- ic_provisional_create ic00 ecid Nothing (Just (fromIntegral def_cycles)) empty
           installAt cid prog
           return cid
         create_via cid initial_cycles = do
@@ -2661,21 +2619,13 @@
         queryBalance cid >>= isRoughly def_cycles
 
       , testCaseSteps "default (i.e. max) balance" $ \step -> do
-<<<<<<< HEAD
-        cid <- ic_provisional_create ic00 Nothing Nothing empty
-=======
-        cid <- ic_provisional_create ic00 ecid Nothing empty
->>>>>>> d445e8f8
+        cid <- ic_provisional_create ic00 ecid Nothing Nothing empty
         installAt cid noop
         cycles <- queryBalance128 cid
         step $ "Cycle balance now at " ++ show cycles
 
       , testCaseSteps "> 2^128 succeeds" $ \step -> do
-<<<<<<< HEAD
-        cid <- ic_provisional_create ic00 Nothing (Just (10 * 2^(128::Int))) empty
-=======
-        cid <- ic_provisional_create ic00 ecid (Just (10 * 2^(128::Int))) empty
->>>>>>> d445e8f8
+        cid <- ic_provisional_create ic00 ecid Nothing (Just (10 * 2^(128::Int))) empty
         installAt cid noop
         cycles <- queryBalance128 cid
         step $ "Cycle balance now at " ++ show cycles
