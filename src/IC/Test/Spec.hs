--- conflicted
+++ resolved
@@ -651,7 +651,6 @@
         callDataAppend "foo" >>>
         callCyclesAdd (int64 0) >>>
         callPerform
-<<<<<<< HEAD
     , t "call_set_cleanup"             never           $ callOnCleanup (callback noop)
     , t "call_data_append"             never           $ callDataAppend "foo"
     , t "call_cycles_add"              never           $ callCyclesAdd (int64 0)
@@ -660,6 +659,10 @@
     , t "stable_grow"                  star            $ ignore $ stableGrow (int 1)
     , t "stable_write"                 star            $ stableWrite (int 0) ""
     , t "stable_read"                  star            $ ignore $ stableRead (int 0) (int 0)
+    , t "stable64_size"                star            $ ignore stable64Size
+    , t "stable64_grow"                star            $ ignore $ stable64Grow (int64 1)
+    , t "stable64_write"               star            $ stable64Write (int64 0) ""
+    , t "stable64_read"                star            $ ignore $ stable64Read (int64 0) (int64 0)
     , t "certified_data_set"           "I G U Ry Rt H" $ setCertifiedData "foo"
     , t "data_certificate_present"     star            $ ignore getCertificatePresent
     , t "msg_method_name"              "F"             $ ignore methodName
@@ -667,27 +670,6 @@
     , t "time"                         star            $ ignore getTime
     , t "debug_print"                  star            $ debugPrint "hello"
     , t "trap"                         never           $ trap "this better traps"
-=======
-    , t "call_set_cleanup"             never         $ callOnCleanup (callback noop)
-    , t "call_data_append"             never         $ callDataAppend "foo"
-    , t "call_cycles_add"              never         $ callCyclesAdd (int64 0)
-    , t "call_perform"                 never           callPerform
-    , t "stable_size"                  star          $ ignore stableSize
-    , t "stable_grow"                  star          $ ignore $ stableGrow (int 1)
-    , t "stable_write"                 star          $ stableWrite (int 0) ""
-    , t "stable_read"                  star          $ ignore $ stableRead (int 0) (int 0)
-    , t "stable64_size"                star          $ ignore stable64Size
-    , t "stable64_grow"                star          $ ignore $ stable64Grow (int64 1)
-    , t "stable64_write"               star          $ stable64Write (int64 0) ""
-    , t "stable64_read"                star          $ ignore $ stable64Read (int64 0) (int64 0)
-    , t "certified_data_set"           "I G U Ry Rt" $ setCertifiedData "foo"
-    , t "data_certificate_present"     star          $ ignore getCertificatePresent
-    , t "msg_method_name"              "F"           $ ignore methodName
-    , t "accept_message"               never           acceptMessage -- due to double accept
-    , t "time"                         star          $ ignore getTime
-    , t "debug_print"                  star          $ debugPrint "hello"
-    , t "trap"                         never         $ trap "this better traps"
->>>>>>> 0d5fde1f
     ]
 
   , simpleTestCase "self" $ \cid ->
