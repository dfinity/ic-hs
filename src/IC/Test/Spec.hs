--- conflicted
+++ resolved
@@ -46,11 +46,7 @@
 import qualified Data.Aeson.Key as K
 import qualified Data.Aeson.KeyMap as KM
 
-<<<<<<< HEAD
-import IC.Management (HttpResponse, HttpHeader, entityIdToPrincipal, Settings)
-=======
-import IC.Management (HttpResponse, HttpHeader, entityIdToPrincipal, InstallMode)
->>>>>>> ed328b87
+import IC.Management (HttpResponse, HttpHeader, entityIdToPrincipal, InstallMode, Settings)
 import IC.Types (EntityId(..))
 import IC.HTTP.GenR
 import IC.HTTP.RequestId
@@ -2395,7 +2391,6 @@
           getRequestStatus user cid (requestId req) >>= is (Responded (Reply "\xff\xff"))
 
           return (requestId req)
-<<<<<<< HEAD
         ensure_provisional_create_canister_request_exists ecid user = do
           let arg = empty
                     .+ #amount .== (Just initial_cycles :: Maybe Natural)
@@ -2414,14 +2409,6 @@
           getRequestStatus user ecid (requestId req) >>= isResponded
 
           return (requestId req)
-        canister_id_in_canister_ranges cid (Just del) = do
-            del_cert <- decodeCert' (del_certificate del)
-            ranges <- certValue @Blob del_cert ["subnet", del_subnet_id del, "canister_ranges"] >>= asCBORBlobPairList
-            cid `isContainedIn` ranges
-            canister_id_in_canister_ranges cid (cert_delegation del_cert)
-        canister_id_in_canister_ranges _ Nothing = return ()
-=======
->>>>>>> ed328b87
     in
     [ testGroup "required fields" $
         omitFields readStateEmpty $ \req -> do
