--- conflicted
+++ resolved
@@ -62,11 +62,7 @@
 import IC.Test.Agent
 import IC.Test.Agent.Calls
 import IC.Test.Spec.Utils
-<<<<<<< HEAD
 import IC.Types(TestSubnetConfig, SubnetType(..))
-=======
-import IC.Types(TestSubnetConfig)
->>>>>>> 8f47bec4
 import IC.Utils
 import qualified IC.Test.Spec.TECDSA
 
@@ -534,17 +530,16 @@
   ]
 
 -- * The test suite (see below for helper functions)
-
 icTests :: TestSubnetConfig -> TestSubnetConfig -> AgentConfig -> TestTree
-<<<<<<< HEAD
 icTests my_sub other_sub =
-  let (_, my_type, _, ((ecid_as_word64, _):_)) = my_sub in
+  let (_, my_type, _, ((ecid_as_word64, last_canister_id_as_word64):_)) = my_sub in
   let ecid = rawEntityId $ wordToId ecid_as_word64 in
+  let last_canister_id = rawEntityId $ wordToId last_canister_id_as_word64 in
   let initial_cycles = case my_type of System -> 0
                                        _ -> (2^(60::Int)) in
   withAgentConfig $ testGroup "Interface Spec acceptance tests" $
   let install_with_cycles ecid cycles prog = do
-        cid <- ic_provisional_create ic00 ecid (Just cycles) empty
+        cid <- ic_provisional_create ic00 ecid Nothing (Just cycles) empty
         installAt cid prog
         return cid in
   [ testCase "NNS canisters" $ do
@@ -587,13 +582,6 @@
         let transfer_cycles = (2^(61::Int))
         call cmc (mint_and_transfer transfer_cycles) >>= isRelay >>= isReply >>= asWord64 >>= is transfer_cycles
   ] ++ [ after AllFinish "($0 ~ /NNS canisters/)" $ testGroup "regular canisters"
-=======
-icTests my_sub _other_sub =
-  let (_, _, _, ((ecid_as_word64, last_canister_id_as_word64):_)) = my_sub in
-  let ecid = rawEntityId $ wordToId ecid_as_word64 in
-  let last_canister_id = rawEntityId $ wordToId last_canister_id_as_word64 in
-  withAgentConfig $ testGroup "Interface Spec acceptance tests" $
->>>>>>> 8f47bec4
   [ simpleTestCase "create and install" ecid $ \_ ->
       return ()
 
@@ -888,11 +876,7 @@
     cid2 <- install ecid noop
 
     step "Create"
-<<<<<<< HEAD
-    can_id <- ic_provisional_create (ic00via cid) ecid Nothing empty
-=======
     can_id <- ic_provisional_create (ic00via cid) ecid Nothing Nothing empty
->>>>>>> 8f47bec4
 
     step "Install"
     ic_install (ic00via cid) (enum #install) can_id trivialWasmModule ""
@@ -925,22 +909,14 @@
     ic_install (ic00via cid2) (enum #reinstall) can_id trivialWasmModule ""
 
     step "Create"
-<<<<<<< HEAD
-    can_id2 <- ic_provisional_create (ic00via cid) ecid Nothing empty
-=======
     can_id2 <- ic_provisional_create (ic00via cid) ecid Nothing Nothing empty
->>>>>>> 8f47bec4
 
     step "Reinstall on empty"
     ic_install (ic00via cid) (enum #reinstall) can_id2 trivialWasmModule ""
 
   , simpleTestCase "aaaaa-aa (inter-canister, large)" ecid $ \cid -> do
     universal_wasm <- getTestWasm "universal-canister"
-<<<<<<< HEAD
-    can_id <- ic_provisional_create (ic00via cid) ecid Nothing empty
-=======
     can_id <- ic_provisional_create (ic00via cid) ecid Nothing Nothing empty
->>>>>>> 8f47bec4
     ic_install (ic00via cid) (enum #install) can_id universal_wasm ""
     do call can_id $ replyData "Hi"
       >>= is "Hi"
@@ -954,7 +930,6 @@
 
   , IC.Test.Spec.TECDSA.tests ecid
   , testGroup "canister http calls" $ canister_http_calls my_sub
-<<<<<<< HEAD
 
   , testGroup "set_up_initial_dkg"
     [ simpleTestCase "distinct node_ids" ecid $ \cid -> do
@@ -968,8 +943,6 @@
       let node_id = doesn'tExist
       ic_setup_initial_dkg' (ic00via cid) subnet_id [node_id, node_id] 0 >>= isReject [5]
     ]
-=======
->>>>>>> 8f47bec4
 
   , testGroup "simple calls"
     [ simpleTestCase "Call" ecid $ \cid ->
@@ -1037,11 +1010,7 @@
     [ testGroup "Controllers"
         [testCase "Multiple controllers (provisional)" $ do
         let controllers = [Principal defaultUser, Principal otherUser]
-<<<<<<< HEAD
-        cid <- ic_provisional_create ic00 ecid Nothing (#controllers .== Vec.fromList controllers)
-=======
         cid <- ic_provisional_create ic00 ecid Nothing Nothing (#controllers .== Vec.fromList controllers)
->>>>>>> 8f47bec4
         universal_wasm <- getTestWasm "universal-canister"
         ic_install ic00 (enum #install) cid universal_wasm ""
 
@@ -1117,11 +1086,7 @@
 
     , testCase "Duplicate controllers" $ do
         let controllers = [Principal defaultUser, Principal defaultUser, Principal otherUser]
-<<<<<<< HEAD
-        cid <- ic_provisional_create ic00 ecid Nothing (#controllers .== Vec.fromList controllers)
-=======
         cid <- ic_provisional_create ic00 ecid Nothing Nothing (#controllers .== Vec.fromList controllers)
->>>>>>> 8f47bec4
         cs <- ic_canister_status (ic00as defaultUser) cid
         Vec.toList (cs .! #settings .! #controllers) `isSet` controllers
     ]
@@ -1138,15 +1103,6 @@
 
     , testGroup "via provisional_create_canister_with_cycles:"
         [ testCase "Invalid compute allocation (101)" $ do
-<<<<<<< HEAD
-            ic_provisional_create' ic00 ecid Nothing (#compute_allocation .== 101)
-               >>= isReject [5]
-        , testCase "Invalid memory allocation (2^48+1)" $ do
-            ic_provisional_create' ic00 ecid Nothing (#memory_allocation .== (2^(48::Int)+1))
-               >>= isReject [5]
-        , testCase "Invalid freezing threshold (2^64)" $ do
-            ic_provisional_create' ic00 ecid Nothing (#freezing_threshold .== 2^(64::Int))
-=======
             ic_provisional_create' ic00 ecid Nothing Nothing (#compute_allocation .== 101)
                >>= isReject [5]
         , testCase "Invalid memory allocation (2^48+1)" $ do
@@ -1154,7 +1110,6 @@
                >>= isReject [5]
         , testCase "Invalid freezing threshold (2^64)" $ do
             ic_provisional_create' ic00 ecid Nothing Nothing (#freezing_threshold .== 2^(64::Int))
->>>>>>> 8f47bec4
                >>= isReject [5]
         ]
     , testGroup "via create_canister:"
@@ -2398,20 +2353,12 @@
         certValue @Blob cert ["canister", cid, "controllers"] >>= asCBORBlobList >>= isSet [defaultUser]
 
     , testCase "multiple controllers of installed canister" $ do
-<<<<<<< HEAD
-        cid <- ic_provisional_create ic00 ecid Nothing (#controllers .== Vec.fromList [Principal defaultUser, Principal otherUser])
-=======
         cid <- ic_provisional_create ic00 ecid Nothing Nothing (#controllers .== Vec.fromList [Principal defaultUser, Principal otherUser])
->>>>>>> 8f47bec4
         cert <- getStateCert defaultUser cid [["canister", cid, "controllers"]]
         certValue @Blob cert ["canister", cid, "controllers"] >>= asCBORBlobList >>= isSet [defaultUser, otherUser]
 
     , testCase "zero controllers of installed canister" $ do
-<<<<<<< HEAD
-        cid <- ic_provisional_create ic00 ecid Nothing (#controllers .== Vec.fromList [])
-=======
         cid <- ic_provisional_create ic00 ecid Nothing Nothing (#controllers .== Vec.fromList [])
->>>>>>> 8f47bec4
         cert <- getStateCert defaultUser cid [["canister", cid, "controllers"]]
         certValue @Blob cert ["canister", cid, "controllers"] >>= asCBORBlobList >>= isSet []
 
@@ -2615,11 +2562,7 @@
            (abs (fromIntegral exp - fromIntegral act) < eps)
 
         create prog = do
-<<<<<<< HEAD
-          cid <- ic_provisional_create ic00 ecid (Just (fromIntegral def_cycles)) empty
-=======
           cid <- ic_provisional_create ic00 ecid Nothing (Just (fromIntegral def_cycles)) empty
->>>>>>> 8f47bec4
           installAt cid prog
           return cid
         create_via cid initial_cycles = do
@@ -2675,21 +2618,13 @@
         queryBalance cid >>= isRoughly def_cycles
 
       , testCaseSteps "default (i.e. max) balance" $ \step -> do
-<<<<<<< HEAD
-        cid <- ic_provisional_create ic00 ecid Nothing empty
-=======
         cid <- ic_provisional_create ic00 ecid Nothing Nothing empty
->>>>>>> 8f47bec4
         installAt cid noop
         cycles <- queryBalance128 cid
         step $ "Cycle balance now at " ++ show cycles
 
       , testCaseSteps "> 2^128 succeeds" $ \step -> do
-<<<<<<< HEAD
-        cid <- ic_provisional_create ic00 ecid (Just (10 * 2^(128::Int))) empty
-=======
         cid <- ic_provisional_create ic00 ecid Nothing (Just (10 * 2^(128::Int))) empty
->>>>>>> 8f47bec4
         installAt cid noop
         cycles <- queryBalance128 cid
         step $ "Cycle balance now at " ++ show cycles
