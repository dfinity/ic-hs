{- |

This module contains a test suite for the Internet Computer

-}
{-# LANGUAGE OverloadedStrings #-}
{-# LANGUAGE TypeApplications #-}
{-# LANGUAGE LambdaCase #-}
{-# LANGUAGE OverloadedLabels #-}
{-# LANGUAGE NumericUnderscores #-}
{-# LANGUAGE TupleSections #-}
{-# LANGUAGE NamedFieldPuns #-}
{-# LANGUAGE FlexibleInstances #-}

module IC.Test.Spec (icTests) where

import qualified Data.Text as T
import qualified Data.ByteString.Lazy as BS
import qualified Data.HashMap.Lazy as HM
import qualified Data.Map.Lazy as M
import qualified Data.Set as S
import qualified Data.Vector as Vec
import Control.Exception(try)
import Data.Either(isLeft)
import Numeric.Natural
import Data.List
import Test.Tasty
import Test.Tasty.HUnit
import Codec.Compression.GZip (compress)
import Control.Monad
import Data.Word
import Data.Functor
import Data.Row as R
import Data.Time.Clock.POSIX
import Codec.Candid (Principal(..))
import qualified Codec.Candid as Candid
import Data.Serialize.LEB128 (toLEB128)

import IC.Management (entityIdToPrincipal, Settings)
import IC.Types (EntityId(..))
import IC.HTTP.GenR
import IC.HTTP.RequestId
import IC.Crypto
import qualified IC.Crypto.CanisterSig as CanisterSig
import qualified IC.Crypto.DER as DER
import IC.Id.Forms hiding (Blob)
import IC.Id.Fresh
import IC.Test.Universal
import IC.HashTree hiding (Blob, Label)
import IC.Certificate
import IC.Hash
import IC.Test.Agent
import IC.Test.Agent.UnsafeCalls
import IC.Test.Agent.SafeCalls
import IC.Test.Agent.UserCalls
import IC.Test.Spec.Utils
import IC.Types(TestSubnetConfig, SubnetType(..))
import IC.Test.Spec.HTTP
import IC.Test.Spec.Timer
import qualified IC.Test.Spec.TECDSA

-- * The test suite (see below for helper functions)

icTests :: TestSubnetConfig -> TestSubnetConfig -> AgentConfig -> TestTree
icTests my_sub other_sub =
  let (my_subnet_id_as_entity, my_type, _, ((ecid_as_word64, last_canister_id_as_word64):_)) = my_sub in
  let (other_subnet_id_as_entity, _, _, ((other_ecid_as_word64, _):_)) = other_sub in
  let my_subnet_id = rawEntityId my_subnet_id_as_entity in
  let other_subnet_id = rawEntityId other_subnet_id_as_entity in
  let my_is_root = isRootTestSubnet my_sub in
  let ecid = rawEntityId $ wordToId ecid_as_word64 in
  let other_ecid = rawEntityId $ wordToId other_ecid_as_word64 in
  let specified_canister_id = rawEntityId $ wordToId last_canister_id_as_word64 in
  let unused_canister_id = rawEntityId $ wordToId (last_canister_id_as_word64 - 1) in
  let initial_cycles = case my_type of System -> 0
                                       _ -> (2^(60::Int)) in
  withAgentConfig $ testGroup "Interface Spec acceptance tests" $
  let test_subnet_msg sub subnet_id subnet_id' cid = do
        cid2 <- ic_create (ic00viaWithCyclesSubnet subnet_id cid 20_000_000_000_000) ecid empty
        ic_install (ic00viaWithCyclesSubnet subnet_id cid 0) (enum #install) cid2 trivialWasmModule ""
        cid3 <- ic_provisional_create (ic00viaWithCyclesSubnet subnet_id cid 20_000_000_000_000) ecid Nothing Nothing empty
        ic_install (ic00viaWithCyclesSubnet subnet_id cid 0) (enum #install) cid3 trivialWasmModule ""
        ic_install (ic00viaWithCyclesSubnet subnet_id cid 0) (enum #reinstall) cid3 trivialWasmModule ""
        ic_install' (ic00viaWithCyclesSubnet' subnet_id' cid 0) (enum #reinstall) cid3 trivialWasmModule "" >>= isReject [3]
        _ <- ic_http_get_request (ic00viaWithCyclesSubnet subnet_id cid) sub ("equal_bytes/8") Nothing Nothing cid
        _ <- ic_raw_rand (ic00viaWithCyclesSubnet subnet_id cid 0) ecid
        return () in
  let test_subnet_msg' sub subnet_id cid = do
        ic_create' (ic00viaWithCyclesSubnet' subnet_id cid 20_000_000_000_000) ecid empty >>= isReject [3]
        ic_provisional_create' (ic00viaWithCyclesSubnet' subnet_id cid 20_000_000_000_000) ecid Nothing Nothing empty >>= isReject [3]
        cid2 <- ic_create (ic00viaWithCycles cid 20_000_000_000_000) ecid empty
        ic_install' (ic00viaWithCyclesSubnet' subnet_id cid 0) (enum #install) cid2 trivialWasmModule "" >>= isReject [3]
        ic_http_get_request' (ic00viaWithCyclesSubnet' subnet_id cid) sub "https://" ("equal_bytes/8") Nothing Nothing cid >>= isReject [3]
        ic_raw_rand' (ic00viaWithCyclesSubnet' subnet_id cid 0) ecid >>= isReject [3] in
  let install_with_cycles ecid cycles prog = do
        cid <- ic_provisional_create ic00 ecid Nothing (Just cycles) empty
        installAt cid prog
        return cid in
  [ testCase "NNS canisters" $ do
      registry <- install_with_cycles ecid initial_cycles noop
      governance <- install_with_cycles ecid initial_cycles noop
      ledger <- install_with_cycles ecid initial_cycles noop
      root <- install_with_cycles ecid initial_cycles noop
      cmc <- install_with_cycles ecid initial_cycles noop
      lifeline <- install_with_cycles ecid initial_cycles noop
      genesis <- install_with_cycles ecid initial_cycles noop
      sns <- install_with_cycles ecid initial_cycles noop
      identity <- install_with_cycles ecid initial_cycles noop
      ui <- install_with_cycles ecid initial_cycles noop

      cid <- install_with_cycles ecid initial_cycles noop

      let mint = replyData . i64tob . mintCycles . int64
      call' root (mint 0) >>= isReject [5]

      let transfer_args cycles =
            defArgs{
              other_side = (replyData $ i64tob $ acceptCycles $ int64 cycles),
              cycles = cycles
            }
      let mint_and_transfer cycles =
            ((ignore $ mintCycles $ int64 cycles) >>>
             (inter_update cid (transfer_args cycles)))

      when (isRootTestSubnet my_sub) $ do
        assertBool "registry canister ID" $ EntityId registry == wordToId 0
        assertBool "governance canister ID" $ EntityId governance == wordToId 1
        assertBool "ledger canister ID" $ EntityId ledger == wordToId 2
        assertBool "root canister ID" $ EntityId root == wordToId 3
        assertBool "cmc canister ID" $ EntityId cmc == wordToId 4
        assertBool "lifeline canister ID" $ EntityId lifeline == wordToId 5
        assertBool "genesis canister ID" $ EntityId genesis == wordToId 6
        assertBool "sns canister ID" $ EntityId sns == wordToId 7
        assertBool "identity canister ID" $ EntityId identity == wordToId 8
        assertBool "ui canister ID" $ EntityId ui == wordToId 9
        let transfer_cycles = (2^(61::Int))
        call cmc (mint_and_transfer transfer_cycles) >>= isRelay >>= isReply >>= asWord64 >>= is transfer_cycles
  ] ++ [ after AllFinish "($0 ~ /NNS canisters/)" $ testGroup "regular canisters"
  [ simpleTestCase "create and install" ecid $ \_ ->
      return ()

  , testCase "create_canister necessary" $
      ic_install'' defaultUser (enum #install) doesn'tExist trivialWasmModule ""
          >>= isErrOrReject [3,5]

  , testGroup "calls to a subnet ID"
    [
      let ic_install_subnet'' user subnet_id mode canister_id wasm_module arg = callICWithSubnet'' subnet_id user canister_id #install_code $ empty
            .+ #mode .== mode
            .+ #canister_id .== Principal canister_id
            .+ #wasm_module .== wasm_module
            .+ #arg .== arg in

      testCase "as user" $ do
        cid <- create ecid
        ic_install_subnet'' defaultUser my_subnet_id (enum #install) cid trivialWasmModule "" >>= isErrOrReject []
        ic_install_subnet'' defaultUser other_subnet_id (enum #install) cid trivialWasmModule "" >>= isErrOrReject []

    , testCase "as canister to own subnet" $ do
        cid <- install ecid noop
        if my_is_root then test_subnet_msg my_sub my_subnet_id other_subnet_id cid
        else test_subnet_msg' my_sub my_subnet_id cid

    , testCase "as canister to other subnet" $ do
        cid <- install ecid noop
        if my_is_root then test_subnet_msg other_sub other_subnet_id my_subnet_id cid
        else test_subnet_msg' other_sub other_subnet_id cid
    ]

  , testGroup "provisional_create_canister_with_cycles"
    [ testCase "specified_id" $ do
        let specified_id = entityIdToPrincipal $ EntityId specified_canister_id
        ic_provisional_create ic00 ecid (Just specified_id) (Just (2^(60::Int))) empty >>= is specified_canister_id

    , simpleTestCase "specified_id already taken" ecid $ \cid -> do
        let specified_id = entityIdToPrincipal $ EntityId cid
        ic_provisional_create' ic00 ecid (Just specified_id) (Just (2^(60::Int))) empty >>= isReject [3]

    , testCase "specified_id does not belong to the subnet's canister ranges" $ do
        let specified_id = entityIdToPrincipal $ EntityId doesn'tExist
        ic_provisional_create' ic00 ecid (Just specified_id) (Just (2^(60::Int))) empty >>= isReject [4]
    ]

  , testCaseSteps "management requests" $ \step -> do
      step "Create (provisional)"
      can_id <- create ecid

      step "Install"
      ic_install ic00 (enum #install) can_id trivialWasmModule ""

      step "Install again fails"
      ic_install'' defaultUser (enum #install) can_id trivialWasmModule ""
        >>= isErrOrReject [3,5]

      step "Reinstall"
      ic_install ic00 (enum #reinstall) can_id trivialWasmModule ""

      step "Reinstall as wrong user"
      ic_install'' otherUser (enum #reinstall) can_id trivialWasmModule ""
        >>= isErrOrReject [3,5]

      step "Upgrade"
      ic_install ic00 (enum #upgrade) can_id trivialWasmModule ""

      step "Upgrade as wrong user"
      ic_install'' otherUser (enum #upgrade) can_id trivialWasmModule ""
        >>= isErrOrReject [3,5]

      step "Change controller"
      ic_set_controllers ic00 can_id [otherUser]

      step "Change controller (with wrong controller)"
      ic_set_controllers'' defaultUser can_id [otherUser]
        >>= isErrOrReject [3,5]

      step "Reinstall as new controller"
      ic_install (ic00as otherUser) (enum #reinstall) can_id trivialWasmModule ""

  , testCaseSteps "install (gzip compressed)" $ \step -> do
      cid <- create ecid
      let compressedModule = compress trivialWasmModule

      step "Install compressed module"
      ic_install ic00 (enum #install) cid compressedModule""

      cs <- ic_canister_status ic00 cid
      cs .! #module_hash @?= Just (sha256 compressedModule)

      step "Reinstall compressed module"
      ic_install ic00 (enum #reinstall) cid compressedModule ""

      cs <- ic_canister_status ic00 cid
      cs .! #module_hash @?= Just (sha256 compressedModule)

      step "Install raw module"
      ic_install ic00 (enum #reinstall) cid trivialWasmModule ""

      cs <- ic_canister_status ic00 cid
      cs .! #module_hash @?= Just (sha256 trivialWasmModule)

      step "Upgrade to a compressed module"
      ic_install ic00 (enum #upgrade) cid compressedModule ""

      cs <- ic_canister_status ic00 cid
      cs .! #module_hash @?= Just (sha256 compressedModule)

  , testCaseSteps "reinstall on empty" $ \step -> do
      step "Create"
      can_id <- create ecid

      step "Reinstall over empty canister"
      ic_install ic00 (enum #reinstall) can_id trivialWasmModule ""

  , testCaseSteps "canister_status" $ \step -> do
      step "Create empty"
      cid <- create ecid
      cs <- ic_canister_status ic00 cid
      cs .! #status @?= enum #running
      cs .! #settings .! #controllers @?= Vec.fromList [Principal defaultUser]
      cs .! #module_hash @?= Nothing

      step "Install"
      ic_install ic00 (enum #install) cid trivialWasmModule ""
      cs <- ic_canister_status ic00 cid
      cs .! #module_hash @?= Just (sha256 trivialWasmModule)

  , testCaseSteps "canister lifecycle" $ \step -> do
      cid <- install ecid $
        onPreUpgrade $ callback $
          ignore (stableGrow (int 1)) >>>
          stableWrite (int 0) (i2b getStatus)

      step "Is running (via management)?"
      cs <- ic_canister_status ic00 cid
      cs .! #status @?= enum #running

      step "Is running (local)?"
      query cid (replyData (i2b getStatus)) >>= asWord32 >>= is 1

      step "Stop"
      ic_stop_canister ic00 cid

      step "Is stopped (via management)?"
      cs <- ic_canister_status ic00 cid
      cs .! #status @?= enum #stopped

      step "Stop is noop"
      ic_stop_canister ic00 cid

      step "Cannot call (update)?"
      call' cid reply >>= isReject [5]

      step "Cannot call (query)?"
      query' cid reply >>= isReject [5]

      step "Upgrade"
      upgrade cid $ setGlobal (i2b getStatus)

      step "Start canister"
      ic_start_canister ic00 cid

      step "Is running (via managemnet)?"
      cs <- ic_canister_status ic00 cid
      cs .! #status @?= enum #running

      step "Is running (local)?"
      query cid (replyData (i2b getStatus)) >>= asWord32 >>= is 1

      step "Was stopped during pre-upgrade?"
      query cid (replyData (stableRead (int 0) (int 4))) >>= asWord32 >>= is 3

      step "Was stopped during post-upgrade?"
      query cid (replyData getGlobal) >>= asWord32 >>= is 3

      step "Can call (update)?"
      call_ cid reply

      step "Can call (query)?"
      query_ cid reply

      step "Start is noop"
      ic_start_canister ic00 cid

  , testCaseSteps "canister stopping" $ \step -> do
      cid <- install ecid noop

      step "Is running (via management)?"
      cs <- ic_canister_status ic00 cid
      cs .! #status @?= enum #running

      step "Is running (local)?"
      query cid (replyData (i2b getStatus)) >>= asWord32 >>= is 1

      step "Create message hold"
      (messageHold, release) <- createMessageHold ecid

      step "Create long-running call"
      grs1 <- submitCall cid $ callRequest cid messageHold
      awaitKnown grs1 >>= isPendingOrProcessing

      step "Normal call (to sync)"
      call_ cid reply

      step "Stop"
      grs2 <- submitCall cid $ stopRequest cid
      awaitKnown grs2 >>= isPendingOrProcessing

      step "Is stopping (via management)?"
      cs <- ic_canister_status ic00 cid
      cs .! #status @?= enum #stopping

      step "Next stop waits, too"
      grs3 <- submitCall cid $ stopRequest cid
      awaitKnown grs3 >>= isPendingOrProcessing

      step "Cannot call (update)?"
      call' cid reply >>= isReject [5]

      step "Cannot call (query)?"
      query' cid reply >>= isReject [5]

      step "Release the held message"
      release

      step "Wait for calls to complete"
      awaitStatus grs1 >>= isReply >>= is ""
      awaitStatus grs2 >>= isReply >>= is (Candid.encode ())
      awaitStatus grs3 >>= isReply >>= is (Candid.encode ())

      step "Is stopped (via management)?"
      cs <- ic_canister_status ic00 cid
      cs .! #status @?= enum #stopped


      step "Cannot call (update)?"
      call' cid reply >>= isReject [5]

      step "Cannot call (query)?"
      query' cid reply >>= isReject [5]

  , testCaseSteps "canister deletion" $ \step -> do
      cid <- install ecid noop

      step "Deletion fails"
      ic_delete_canister' ic00 cid >>= isReject [5]

      step "Create message hold"
      (messageHold, release) <- createMessageHold ecid

      step "Create long-running call"
      grs1 <- submitCall cid $ callRequest cid messageHold
      awaitKnown grs1 >>= isPendingOrProcessing

      step "Start stopping"
      grs2 <- submitCall cid $ stopRequest cid
      awaitKnown grs2 >>= isPendingOrProcessing

      step "Is stopping?"
      cs <- ic_canister_status ic00 cid
      cs .! #status @?= enum #stopping

      step "Deletion fails"
      ic_delete_canister' ic00 cid >>= isReject [5]

      step "Let canister stop"
      release
      awaitStatus grs1 >>= isReply >>= is ""
      awaitStatus grs2 >>= isReply >>= is (Candid.encode ())

      step "Is stopped?"
      cs <- ic_canister_status ic00 cid
      cs .! #status @?= enum #stopped

      step "Deletion succeeds"
      ic_delete_canister ic00 cid

      -- Disabled; such a call gets accepted (200) but
      -- then the status never shows up, which causes a timeout
      --
      -- step "Cannot call (update)?"
      -- call' cid reply >>= isReject [3]

      step "Cannot call (inter-canister)?"
      cid2 <- install ecid noop
      do call cid2 $ inter_update cid defArgs
        >>= isRelay >>= isReject [3]

      step "Cannot call (query)?"
      query' cid reply >>= isReject [3]

      step "Cannot query canister_status"
      ic_canister_status'' defaultUser cid >>= isErrOrReject [3,5]

      step "Deletion fails"
      ic_delete_canister'' defaultUser cid >>= isErrOrReject [3,5]


  , testCaseSteps "canister lifecycle (wrong controller)" $ \step -> do
      cid <- install ecid noop

      step "Start as wrong user"
      ic_start_canister'' otherUser cid >>= isErrOrReject [3,5]
      step "Stop as wrong user"
      ic_stop_canister'' otherUser cid >>= isErrOrReject [3,5]
      step "Canister Status as wrong user"
      ic_canister_status'' otherUser cid >>= isErrOrReject [3,5]
      step "Delete as wrong user"
      ic_delete_canister'' otherUser cid >>= isErrOrReject [3,5]


  , testCaseSteps "aaaaa-aa (inter-canister)" $ \step -> do
    -- install universal canisters to proxy the requests
    cid <- install ecid noop
    cid2 <- install ecid noop

    step "Create"
    can_id <- ic_provisional_create (ic00via cid) ecid Nothing Nothing empty

    step "Install"
    ic_install (ic00via cid) (enum #install) can_id trivialWasmModule ""

    step "Install again fails"
    ic_install' (ic00via cid) (enum #install) can_id trivialWasmModule ""
      >>= isReject [3,5]

    step "Reinstall"
    ic_install (ic00via cid) (enum #reinstall) can_id trivialWasmModule ""

    step "Reinstall (gzip compressed)"
    ic_install (ic00via cid) (enum #reinstall) can_id (compress trivialWasmModule) ""

    step "Reinstall as wrong user"
    ic_install' (ic00via cid2) (enum #reinstall) can_id trivialWasmModule ""
      >>= isReject [3,5]

    step "Upgrade"
    ic_install (ic00via cid) (enum #upgrade) can_id trivialWasmModule ""

    step "Change controller"
    ic_set_controllers (ic00via cid) can_id [cid2]

    step "Change controller (with wrong controller)"
    ic_set_controllers' (ic00via cid) can_id [cid2]
      >>= isReject [3,5]

    step "Reinstall as new controller"
    ic_install (ic00via cid2) (enum #reinstall) can_id trivialWasmModule ""

    step "Create"
    can_id2 <- ic_provisional_create (ic00via cid) ecid Nothing Nothing empty

    step "Reinstall on empty"
    ic_install (ic00via cid) (enum #reinstall) can_id2 trivialWasmModule ""

  , simpleTestCase "aaaaa-aa (inter-canister, large)" ecid $ \cid -> do
    universal_wasm <- getTestWasm "universal-canister"
    can_id <- ic_provisional_create (ic00via cid) ecid Nothing Nothing empty
    ic_install (ic00via cid) (enum #install) can_id universal_wasm ""
    do call can_id $ replyData "Hi"
      >>= is "Hi"

  , simpleTestCase "randomness" ecid $ \cid -> do
    r1 <- ic_raw_rand (ic00via cid) ecid
    r2 <- ic_raw_rand (ic00via cid) ecid
    BS.length r1 @?= 32
    BS.length r2 @?= 32
    assertBool "random blobs are different" $ r1 /= r2

  , IC.Test.Spec.TECDSA.tests ecid
  , testGroup "canister http calls" $ canister_http_calls my_sub

  , testGroup "simple calls"
    [ simpleTestCase "Call" ecid $ \cid ->
      call cid (replyData "ABCD") >>= is "ABCD"

    , simpleTestCase "Call (query)" ecid $ \cid -> do
      query cid (replyData "ABCD") >>= is "ABCD"

    , simpleTestCase "Call no non-existant update method" ecid $ \cid ->
      do awaitCall' cid $ rec
          [ "request_type" =: GText "call"
          , "sender" =: GBlob defaultUser
          , "canister_id" =: GBlob cid
          , "method_name" =: GText "no_such_update"
          , "arg" =: GBlob ""
          ]
        >>= isErrOrReject [3]

    , simpleTestCase "Call no non-existant query method" ecid $ \cid ->
      do queryCBOR cid $ rec
          [ "request_type" =: GText "query"
          , "sender" =: GBlob defaultUser
          , "canister_id" =: GBlob cid
          , "method_name" =: GText "no_such_update"
          , "arg" =: GBlob ""
          ]
        >>= queryResponse >>= isReject [3]

    , simpleTestCase "reject" ecid $ \cid ->
      call' cid (reject "ABCD") >>= isReject [4]

    , simpleTestCase "reject (query)" ecid $ \cid ->
      query' cid (reject "ABCD") >>= isReject [4]

    , simpleTestCase "No response" ecid $ \cid ->
      call' cid noop >>= isReject [5]

    , simpleTestCase "No response does not rollback" ecid $ \cid -> do
      call'' cid (setGlobal "FOO") >>= isErrOrReject [5]
      query cid (replyData getGlobal) >>= is "FOO"

    , simpleTestCase "No response (query)" ecid $ \cid ->
      query' cid noop >>= isReject [5]

    , simpleTestCase "Double reply" ecid $ \cid ->
      call' cid (reply >>> reply) >>= isReject [5]

    , simpleTestCase "Double reply (query)" ecid $ \cid ->
      query' cid (reply >>> reply) >>= isReject [5]

    , simpleTestCase "Reply data append after reply" ecid $ \cid ->
      call' cid (reply >>> replyDataAppend "foo") >>= isReject [5]

    , simpleTestCase "Reply data append after reject" ecid $ \cid ->
      call' cid (reject "bar" >>> replyDataAppend "foo") >>= isReject [5]

    , simpleTestCase "Caller" ecid $ \cid ->
      call cid (replyData caller) >>= is defaultUser

    , simpleTestCase "Caller (query)" ecid $ \cid ->
      query cid (replyData caller) >>= is defaultUser
    ]

  , testGroup "Settings"
    [ testGroup "Controllers"
        [testCase "A canister can request its own status if it does not control itself" $ do
        let controllers = [Principal defaultUser, Principal otherUser]
        cid <- ic_provisional_create ic00 ecid Nothing Nothing (#controllers .== Vec.fromList controllers)
        universal_wasm <- getTestWasm "universal-canister"
        ic_install ic00 (enum #install) cid universal_wasm ""

        cs <- ic_canister_status (ic00via cid) cid
        assertBool "canister should not control itself in this test" $ not $ elem (Principal cid) controllers
        Vec.toList (cs .! #settings .! #controllers) `isSet` controllers

    , testCase "Changing controllers" $ do
        let controllers = [Principal defaultUser, Principal otherUser]
        cid <- ic_provisional_create ic00 ecid Nothing Nothing (#controllers .== Vec.fromList controllers)
        universal_wasm <- getTestWasm "universal-canister"
        ic_install ic00 (enum #install) cid universal_wasm ""

        -- Set new controller
        ic_set_controllers (ic00as defaultUser) cid [ecdsaUser]

        -- Only that controller can get canister status
        ic_canister_status'' defaultUser cid >>= isErrOrReject [3, 5]
        ic_canister_status'' otherUser cid >>= isErrOrReject [3, 5]
        ic_canister_status'' anonymousUser cid >>= isErrOrReject [3, 5]
        ic_canister_status'' secp256k1User cid >>= isErrOrReject [3, 5]
        cs <- ic_canister_status (ic00as ecdsaUser) cid
        cs .! #settings .! #controllers @?= Vec.fromList [Principal ecdsaUser]

    , testCase "Multiple controllers (provisional)" $ do
        let controllers = [Principal defaultUser, Principal otherUser]
        cid <- ic_provisional_create ic00 ecid Nothing Nothing (#controllers .== Vec.fromList controllers)
        universal_wasm <- getTestWasm "universal-canister"
        ic_install ic00 (enum #install) cid universal_wasm ""

        -- Controllers should be able to fetch the canister status.
        cs <- ic_canister_status (ic00as defaultUser) cid
        Vec.toList (cs .! #settings .! #controllers) `isSet` controllers
        cs <- ic_canister_status (ic00as otherUser) cid
        Vec.toList (cs .! #settings .! #controllers) `isSet` controllers

        -- Non-controllers cannot fetch the canister status
        ic_canister_status'' ecdsaUser cid >>= isErrOrReject [3, 5]
        ic_canister_status'' anonymousUser cid >>= isErrOrReject [3, 5]
        ic_canister_status'' secp256k1User cid >>= isErrOrReject [3, 5]

    , simpleTestCase "Multiple controllers (aaaaa-aa)" ecid $ \cid -> do
        let controllers = [Principal cid, Principal otherUser]
        cid2 <- ic_create (ic00viaWithCycles cid 20_000_000_000_000) ecid (#controllers .== Vec.fromList controllers)
        universal_wasm <- getTestWasm "universal-canister"
        ic_install (ic00via cid) (enum #install) cid2 universal_wasm ""

        -- Controllers should be able to fetch the canister status.
        cs <- ic_canister_status (ic00via cid) cid2
        Vec.toList (cs .! #settings .! #controllers) `isSet` controllers
        cs <- ic_canister_status (ic00as otherUser) cid2
        Vec.toList (cs .! #settings .! #controllers) `isSet` controllers

        -- Non-controllers cannot fetch the canister status
        ic_canister_status'' ecdsaUser cid >>= isErrOrReject [3, 5]
        ic_canister_status'' anonymousUser cid >>= isErrOrReject [3, 5]
        ic_canister_status'' secp256k1User cid >>= isErrOrReject [3, 5]

    , simpleTestCase "> 10 controllers" ecid $ \cid -> do
        ic_create' (ic00viaWithCycles cid 20_000_000_000_000) ecid (#controllers .== Vec.fromList (replicate 11 (Principal cid)))
           >>= isReject [3,5]

    , simpleTestCase "No controller" ecid $ \cid -> do
        cid2 <- ic_create (ic00viaWithCycles cid 20_000_000_000_000) ecid (#controllers .== Vec.fromList [])
        ic_canister_status'' defaultUser cid2 >>= isErrOrReject [3, 5]
        ic_canister_status'' otherUser cid2 >>= isErrOrReject [3, 5]

    , testCase "Controller is self" $ do
        cid <- install ecid noop
        ic_set_controllers ic00 cid [cid] -- Set controller of cid to be itself

        -- cid can now request its own status
        cs <- ic_canister_status (ic00via cid) cid
        cs .! #settings .! #controllers @?= Vec.fromList [Principal cid]

    , testCase "Duplicate controllers" $ do
        let controllers = [Principal defaultUser, Principal defaultUser, Principal otherUser]
        cid <- ic_provisional_create ic00 ecid Nothing Nothing (#controllers .== Vec.fromList controllers)
        cs <- ic_canister_status (ic00as defaultUser) cid
        Vec.toList (cs .! #settings .! #controllers) `isSet` controllers
    ]

    , simpleTestCase "Valid allocations" ecid $ \cid -> do
        cid2 <- ic_create (ic00viaWithCycles cid 20_000_000_000_000) ecid $ empty
          .+ #compute_allocation .== (1::Natural)
          .+ #memory_allocation .== (1024*1024::Natural)
          .+ #freezing_threshold .== 1000_000
        cs <- ic_canister_status (ic00via cid) cid2
        cs .! #settings .! #compute_allocation @?= 1
        cs .! #settings .! #memory_allocation @?= 1024*1024
        cs .! #settings .! #freezing_threshold @?= 1000_000

    , testGroup "via provisional_create_canister_with_cycles:"
        [ testCase "Invalid compute allocation (101)" $ do
            ic_provisional_create' ic00 ecid Nothing Nothing (#compute_allocation .== 101)
               >>= isReject [5]
        , testCase "Invalid memory allocation (2^48+1)" $ do
            ic_provisional_create' ic00 ecid Nothing Nothing (#memory_allocation .== (2^(48::Int)+1))
               >>= isReject [5]
        , testCase "Invalid freezing threshold (2^64)" $ do
            ic_provisional_create' ic00 ecid Nothing Nothing (#freezing_threshold .== 2^(64::Int))
               >>= isReject [5]
        ]
    , testGroup "via create_canister:"
        [ simpleTestCase "Invalid compute allocation (101)" ecid $ \cid -> do
            ic_create' (ic00via cid) ecid (#compute_allocation .== 101)
               >>= isReject [5]
        , simpleTestCase "Invalid memory allocation (2^48+1)" ecid $ \cid -> do
            ic_create' (ic00via cid) ecid (#memory_allocation .== (2^(48::Int)+1))
               >>= isReject [5]
        , simpleTestCase "Invalid freezing threshold (2^64)" ecid $ \cid -> do
            ic_create' (ic00via cid) ecid (#freezing_threshold .== 2^(64::Int))
               >>= isReject [5]
        ]
    , testGroup "via update_settings"
        [ simpleTestCase "Invalid compute allocation (101)" ecid $ \cid -> do
            ic_update_settings' ic00 cid (#compute_allocation .== 101)
               >>= isReject [5]
        , simpleTestCase "Invalid memory allocation (2^48+1)" ecid $ \cid -> do
            ic_update_settings' ic00 cid (#memory_allocation .== (2^(48::Int)+1))
               >>= isReject [5]
        , simpleTestCase "Invalid freezing threshold (2^64)" ecid $ \cid -> do
            ic_update_settings' ic00 cid (#freezing_threshold .== 2^(64::Int))
               >>= isReject [5]
        ]
    ]

  , testGroup "anonymous user"
    [ simpleTestCase "update, sender absent fails" ecid $ \cid ->
      do envelopeFor anonymousUser $ rec
          [ "request_type" =: GText "call"
          , "canister_id" =: GBlob cid
          , "method_name" =: GText "update"
          , "arg" =: GBlob (run (replyData caller))
          ]
        >>= postCallCBOR cid >>= code4xx
    , simpleTestCase "query, sender absent fails" ecid $ \cid ->
      do envelopeFor anonymousUser $ rec
          [ "request_type" =: GText "query"
          , "canister_id" =: GBlob cid
          , "method_name" =: GText "query"
          , "arg" =: GBlob (run (replyData caller))
          ]
        >>= postQueryCBOR cid >>= code4xx
    , simpleTestCase "update, sender explicit" ecid $ \cid ->
      do awaitCall cid $ rec
          [ "request_type" =: GText "call"
          , "canister_id" =: GBlob cid
          , "sender" =: GBlob anonymousUser
          , "method_name" =: GText "update"
          , "arg" =: GBlob (run (replyData caller))
          ]
        >>= isReply >>= is anonymousUser
    , simpleTestCase "query, sender explicit" ecid $ \cid ->
      do queryCBOR cid $ rec
          [ "request_type" =: GText "query"
          , "canister_id" =: GBlob cid
          , "sender" =: GBlob anonymousUser
          , "method_name" =: GText "query"
          , "arg" =: GBlob (run (replyData caller))
          ]
        >>= queryResponse >>= isReply >>= is anonymousUser
    ]

  , testGroup "state"
    [ simpleTestCase "set/get" ecid $ \cid -> do
      call_ cid $ setGlobal "FOO" >>> reply
      query cid (replyData getGlobal) >>= is "FOO"

    , simpleTestCase "set/set/get" ecid $ \cid -> do
      call_ cid $ setGlobal "FOO" >>> reply
      call_ cid $ setGlobal "BAR" >>> reply
      query cid (replyData getGlobal) >>= is "BAR"

    , simpleTestCase "resubmission" ecid $ \cid -> do
      -- Submits the same request (same nonce) twice, checks that
      -- the IC does not act twice.
      -- (Using growing stable memory as non-idempotent action)
      callTwice' cid (ignore (stableGrow (int 1)) >>> reply) >>= isReply >>= is ""
      query cid (replyData (i2b stableSize)) >>= is "\1\0\0\0"
    ]

  , testGroup "API availability" $
    {-
    This section checks various API calls in various contexts, to see
    if they trap when they should
    This mirrors the table in https://sdk.dfinity.org/docs/interface-spec/index.html#system-api-imports

    -}
    let
      {-
      Contexts

      A context is a function of type
         (String, Prog -> TestCase, Prog -> TestCase)
      building a test for does-not-trap or does-trap
      -}
      contexts = mconcat
        [ "I" =: twoContexts
          (reqResponse (\prog -> do
            cid <- create ecid
            install' cid prog
          ))
          (reqResponse (\prog -> do
            cid <- install ecid noop
            upgrade' cid prog
          ))
        , "G" =: reqResponse (\prog -> do
            cid <- install ecid (onPreUpgrade (callback prog))
            upgrade' cid noop
          )
        , "U" =: twoContexts
          (reqResponse (\prog -> do
            cid <- install ecid noop
            call' cid (prog >>> reply)
          ))
          (reqResponse (\prog -> do
            cid <- install ecid noop
            call cid >=> isRelay $ inter_update cid defArgs{
              other_side = prog >>> reply
            }
          ))
        , "Q" =: twoContexts
          (reqResponse (\prog -> do
            cid <- install ecid noop
            query' cid (prog >>> reply)
          ))
          (reqResponse (\prog -> do
            cid <- install ecid noop
            call cid >=> isRelay $ inter_query cid defArgs{
              other_side = prog >>> reply
            }
          ))
        , "Ry" =: reqResponse (\prog -> do
            cid <- install ecid noop
            call' cid $ inter_query cid defArgs{
              on_reply = prog >>> reply
            }
          )
        , "Rt" =: reqResponse (\prog -> do
            cid <- install ecid noop
            call' cid $ inter_query cid defArgs{
              on_reject = prog >>> reply,
              other_side = trap "trap!"
            }
          )
        , "C" =: boolTest (\prog -> do
            cid <- install ecid noop
            call' cid >=> isReject [5] $ inter_query cid defArgs
              { other_side = reply
              , on_reply = trap "Trapping in on_reply"
              , on_cleanup = Just $ prog >>> setGlobal "Did not trap"
              }
            g <- query cid $ replyData getGlobal
            return (g == "Did not trap")
          )
        , "F" =: httpResponse (\prog -> do
            cid <- install ecid (onInspectMessage (callback (prog >>> acceptMessage)))
            call'' cid reply
          )
        , "T" =: boolTest (\prog -> do
            cid <- install ecid (onHeartbeat (callback (prog >>> setGlobal "Did not trap")))
            call_ cid reply -- This assumes that after one update call returned, a heartbeat
                            -- should have happened. Also see heartbeat tests below.
            g <- query cid $ replyData getGlobal
            return (g == "Did not trap")
          )
        ]

      -- context builder helpers
      httpResponse act = (act >=> is2xx >=> void . isReply, act >=> isErrOrReject [5])
      reqResponse act = (act >=> void . isReply, act >=> isReject [5])
      boolTest act = (act >=> is True, act >=> is False)
      twoContexts (aNT1, aT1) (aNT2, aT2) = (\p -> aNT1 p >> aNT2 p,\p -> aT1 p >> aT2 p)

      -- assembling it all
      t name trapping prog
        | Just n <- find (not . (`HM.member` contexts)) s
        = error $ "Undefined context " ++ T.unpack n
        | otherwise =
        [ if cname `S.member` s
          then testCase (name ++ " works in " ++ T.unpack cname) $ actNT prog
          else testCase (name ++ " traps in " ++ T.unpack cname) $ actTrap prog
        | (cname, (actNT, actTrap)) <- HM.toList contexts
        ]
        where s = S.fromList (T.words trapping)

      star = "I G U Q Ry Rt C F T"
      never = ""

    in concat
    [ t "msg_arg_data"                 "I U Q Ry F"  $ ignore argData
    , t "msg_caller"                   "I G U Q F"   $ ignore caller
    , t "msg_reject_code"              "Ry Rt"       $ ignore reject_code
    , t "msg_reject_msg"               "Rt"          $ ignore reject_msg
    , t "msg_reply_data_append"        "U Q Ry Rt"   $ replyDataAppend "Hey!"
    , t "msg_reply_data_append (\"\")" "U Q Ry Rt"   $ replyDataAppend ""
    , t "msg_reply"                    never           reply -- due to double reply
    , t "msg_reject"                   never         $ reject "rejecting" -- due to double reply
    , t "msg_cycles_available"         "U Rt Ry"     $ ignore getAvailableCycles
    , t "msg_cycles_available128"      "U Rt Ry"     $ ignore getAvailableCycles128
    , t "msg_cycles_refunded"          "Rt Ry"       $ ignore getRefund
    , t "msg_cycles_refunded128"       "Rt Ry"       $ ignore getRefund128
    , t "msg_cycles_accept"            "U Rt Ry"     $ ignore (acceptCycles (int64 0))
    , t "msg_cycles_accept128"         "U Rt Ry"     $ ignore (acceptCycles128 (int64 0) (int64 0))
    , t "canister_self"                star          $ ignore self
    , t "canister_cycle_balance"       star          $ ignore getBalance
    , t "canister_cycle_balance128"    star          $ ignore getBalance128
    , t "call_new_call_perform"        "U Rt Ry T"   $
        callNew "foo" "bar" "baz" "quux" >>>
        callDataAppend "foo" >>>
        callCyclesAdd (int64 0) >>>
        callPerform
    , t "call_set_cleanup"             never             $ callOnCleanup (callback noop)
    , t "call_data_append"             never             $ callDataAppend "foo"
    , t "call_cycles_add"              never             $ callCyclesAdd (int64 0)
    , t "call_cycles_add128"           never             $ callCyclesAdd128 (int64 0) (int64 0)
    , t "call_perform"                 never               callPerform
    , t "stable_size"                  star              $ ignore stableSize
    , t "stable_grow"                  star              $ ignore $ stableGrow (int 1)
    , t "stable_write"                 star              $ stableWrite (int 0) ""
    , t "stable_read"                  star              $ ignore $ stableRead (int 0) (int 0)
    , t "stable64_size"                star              $ ignore stable64Size
    , t "stable64_grow"                star              $ ignore $ stable64Grow (int64 1)
    , t "stable64_write"               star              $ stable64Write (int64 0) ""
    , t "stable64_read"                star              $ ignore $ stable64Read (int64 0) (int64 0)
    , t "certified_data_set"           "I G U Ry Rt T"   $ setCertifiedData "foo"
    , t "data_certificate_present"     star              $ ignore getCertificatePresent
    , t "msg_method_name"              "F"               $ ignore methodName
    , t "accept_message"               never               acceptMessage -- due to double accept
    , t "time"                         star              $ ignore getTime
    , t "performance_counter"          star              $ ignore $ performanceCounter (int 0)
    , t "canister_version"             star              $ ignore $ canisterVersion
    , t "global_timer_set"             "I G U Ry Rt C T" $ ignore $ apiGlobalTimerSet (int64 0)
    , t "debug_print"                  star              $ debugPrint "hello"
    , t "trap"                         never             $ trap "this better traps"
    ]

  , simpleTestCase "self" ecid $ \cid ->
    query cid (replyData self) >>= is cid

  , testGroup "wrong url path"
    [ simpleTestCase "call request to query" ecid $ \cid -> do
      let req = rec
            [ "request_type" =: GText "call"
            , "sender" =: GBlob defaultUser
            , "canister_id" =: GBlob cid
            , "method_name" =: GText "update"
            , "arg" =: GBlob (run reply)
            ]
      addNonceExpiryEnv req >>= postQueryCBOR cid >>= code4xx

    , simpleTestCase "query request to call" ecid $ \cid -> do
      let req = rec
            [ "request_type" =: GText "query"
            , "sender" =: GBlob defaultUser
            , "canister_id" =: GBlob cid
            , "method_name" =: GText "query"
            , "arg" =: GBlob (run reply)
            ]
      addNonceExpiryEnv req >>= postCallCBOR cid >>= code4xx

    , simpleTestCase "query request to read_state" ecid $ \cid -> do
      let req = rec
            [ "request_type" =: GText "query"
            , "sender" =: GBlob defaultUser
            , "canister_id" =: GBlob cid
            , "method_name" =: GText "query"
            , "arg" =: GBlob (run reply)
            ]
      addNonceExpiryEnv req >>= postReadStateCBOR cid >>= code4xx

    , simpleTestCase "read_state request to query" ecid $ \cid -> do
      addNonceExpiryEnv readStateEmpty >>= postQueryCBOR cid >>= code4xx
    ]

  , testGroup "wrong effective canister id"
    [ simpleTestCase "in call" ecid $ \cid1 -> do
      cid2 <- create ecid
      let req = rec
            [ "request_type" =: GText "call"
            , "sender" =: GBlob defaultUser
            , "canister_id" =: GBlob cid1
            , "method_name" =: GText "update"
            , "arg" =: GBlob (run reply)
            ]
      addNonceExpiryEnv req >>= postCallCBOR cid2 >>= code4xx

    , simpleTestCase "in query" ecid $ \cid1 -> do
      cid2 <- create ecid
      let req = rec
            [ "request_type" =: GText "query"
            , "sender" =: GBlob defaultUser
            , "canister_id" =: GBlob cid1
            , "method_name" =: GText "query"
            , "arg" =: GBlob (run reply)
            ]
      addNonceExpiryEnv req >>= postQueryCBOR cid2 >>= code4xx

    , simpleTestCase "in read_state" ecid $ \cid -> do
        cid2 <- install ecid noop
        getStateCert' defaultUser cid2 [["canisters", cid, "controllers"]] >>= code4xx

<<<<<<< HEAD
    , simpleTestCase "non-existing (and likely invalid)" $ \cid1 -> do
=======
    -- read_state tested in read_state group
    --
    , simpleTestCase "in mangement call" ecid $ \cid1 -> do
      cid2 <- create ecid
      let req = rec
            [ "request_type" =: GText "call"
            , "sender" =: GBlob defaultUser
            , "canister_id" =: GBlob ""
            , "method_name" =: GText "canister_status"
            , "arg" =: GBlob (Candid.encode (#canister_id .== Principal cid1))
            ]
      addNonceExpiryEnv req >>= postCallCBOR cid2 >>= code4xx

    , simpleTestCase "non-existing (and likely invalid)" ecid $ \cid1 -> do
>>>>>>> 3d71032e
      let req = rec
            [ "request_type" =: GText "call"
            , "sender" =: GBlob defaultUser
            , "canister_id" =: GBlob cid1
            , "method_name" =: GText "update"
            , "arg" =: GBlob (run reply)
            ]
      addNonceExpiryEnv req >>= postCallCBOR "foobar" >>= code4xx

    , simpleTestCase "invalid textual represenation" ecid $ \cid1 -> do
      let req = rec
            [ "request_type" =: GText "call"
            , "sender" =: GBlob defaultUser
            , "canister_id" =: GBlob cid1
            , "method_name" =: GText "update"
            , "arg" =: GBlob (run reply)
            ]
      let path = "/api/v2/canister/" ++ filter (/= '-') (textual cid1) ++ "/call"
      addNonceExpiryEnv req >>= postCBOR path >>= code4xx
    ]

  , testGroup "inter-canister calls"
    [ testGroup "builder interface"
      [ testGroup "traps without call_new"
        [ simpleTestCase "call_data_append" ecid $ \cid ->
          call' cid (callDataAppend "Foo" >>> reply) >>= isReject [5]
        , simpleTestCase "call_on_cleanup" ecid $ \cid ->
          call' cid (callOnCleanup (callback noop) >>> reply) >>= isReject [5]
        , simpleTestCase "call_cycles_add" ecid $ \cid ->
          call' cid (callCyclesAdd (int64 0) >>> reply) >>= isReject [5]
        , simpleTestCase "call_perform" ecid $ \cid ->
          call' cid (callPerform >>> reply) >>= isReject [5]
        ]
      , simpleTestCase "call_new clears pending call" ecid $ \cid -> do
        do call cid $
            callNew "foo" "bar" "baz" "quux" >>>
            callDataAppend "hey" >>>
            inter_query cid defArgs
          >>= isRelay >>= isReply >>= is ("Hello " <> cid <> " this is " <> cid)
      , simpleTestCase "call_data_append really appends" ecid $ \cid -> do
        do call cid $
            callNew (bytes cid) (bytes "query")
                    (callback relayReply) (callback relayReject) >>>
            callDataAppend (bytes (BS.take 3 (run defaultOtherSide))) >>>
            callDataAppend (bytes (BS.drop 3 (run defaultOtherSide))) >>>
            callPerform
         >>= isRelay >>= isReply >>= is ("Hello " <> cid <> " this is " <> cid)
      , simpleTestCase "call_on_cleanup traps if called twice" ecid $ \cid ->
        do call' cid $
            callNew (bytes cid) (bytes "query")
                    (callback relayReply) (callback relayReject) >>>
            callOnCleanup (callback noop) >>>
            callOnCleanup (callback noop) >>>
            reply
         >>= isReject [5]
      ]

    , simpleTestCase "to nonexistant canister" ecid $ \cid ->
      call cid (inter_call "foo" "bar" defArgs) >>= isRelay >>= isReject [3]

    , simpleTestCase "to nonexistant canister (user id)" ecid $ \cid ->
      call cid (inter_call defaultUser "bar" defArgs) >>= isRelay >>= isReject [3]

    , simpleTestCase "to nonexistant method" ecid $ \cid ->
      call cid (inter_call cid "bar" defArgs) >>= isRelay >>= isReject [3]

    , simpleTestCase "Call from query method traps (in update call)" ecid $ \cid ->
      callToQuery'' cid (inter_query cid defArgs) >>= is2xx >>= isReject [5]

    , simpleTestCase "Call from query method traps (in query call)" ecid $ \cid ->
      query' cid (inter_query cid defArgs) >>= isReject [5]

    , simpleTestCase "Call from query method traps (in inter-canister-call)" ecid $ \cid ->
      do call cid $
          inter_call cid "query" defArgs {
            other_side = inter_query cid defArgs
          }
        >>= isRelay >>= isReject [5]

    , simpleTestCase "Self-call (to update)" ecid $ \cid ->
      call cid (inter_update cid defArgs)
        >>= isRelay >>= isReply >>= is ("Hello " <> cid <> " this is " <> cid)

    , simpleTestCase "Self-call (to query)" ecid $ \cid -> do
      call cid (inter_query cid defArgs)
        >>= isRelay >>= isReply >>= is ("Hello " <> cid <> " this is " <> cid)

    , simpleTestCase "update commits" ecid $ \cid -> do
      do call cid $
          setGlobal "FOO" >>>
          inter_update cid defArgs{ other_side = setGlobal "BAR" >>> reply }
       >>= isRelay >>= isReply >>= is ""

      query cid (replyData getGlobal) >>= is "BAR"

    , simpleTestCase "query does not commit" ecid $ \cid -> do
      do call cid $
          setGlobal "FOO" >>>
          inter_query cid defArgs{ other_side = setGlobal "BAR" >>> reply }
       >>= isRelay >>= isReply >>= is ""

      do query cid $ replyData getGlobal
        >>= is "FOO"

    , simpleTestCase "query no response" ecid $ \cid ->
      do call cid $ inter_query cid defArgs{ other_side = noop }
        >>= isRelay >>= isReject [5]

    , simpleTestCase "query double reply" ecid $ \cid ->
      do call cid $ inter_query cid defArgs{ other_side = reply >>> reply }
        >>= isRelay >>= isReject [5]

    , simpleTestCase "Reject code is 0 in reply" ecid $ \cid ->
      do call cid $ inter_query cid defArgs{ on_reply = replyData (i2b reject_code) }
        >>= asWord32 >>= is 0

    , simpleTestCase "Second reply in callback" ecid $ \cid -> do
      do call cid $
          setGlobal "FOO" >>>
          replyData "First reply" >>>
          inter_query cid defArgs{
            on_reply = setGlobal "BAR" >>> replyData "Second reply",
            on_reject = setGlobal "BAZ" >>> relayReject
          }
        >>= is "First reply"

      -- now check that the callback trapped and did not actual change the global
      -- to make this test reliabe, stop and start the canister, this will
      -- ensure all outstanding callbacks are handled
      barrier [cid]

      query cid (replyData getGlobal) >>= is "FOO"

    , simpleTestCase "partial reply" ecid $ \cid ->
      do call cid $
          replyDataAppend "FOO" >>>
          inter_query cid defArgs{ on_reply = replyDataAppend "BAR" >>> reply }
        >>= is "BAR" -- check that the FOO is silently dropped

    , simpleTestCase "cleanup not executed when reply callback does not trap" ecid $ \cid -> do
      call_ cid $ inter_query cid defArgs
        { on_reply = reply
        , on_cleanup = Just (setGlobal "BAD")
        }
      query cid (replyData getGlobal) >>= is ""

    , simpleTestCase "cleanup not executed when reject callback does not trap" ecid $ \cid -> do
      call_ cid $ inter_query cid defArgs
        { other_side = reject "meh"
        , on_reject = reply
        , on_cleanup = Just (setGlobal "BAD")
        }
      query cid (replyData getGlobal) >>= is ""

    , testGroup "two callbacks"
      [ simpleTestCase "reply after trap" ecid $ \cid ->
        do call cid $
            inter_query cid defArgs{ on_reply = trap "first callback traps" } >>>
            inter_query cid defArgs{ on_reply = replyData "good" }
          >>= is "good"

      , simpleTestCase "trap after reply" ecid $ \cid ->
        do call cid $
            inter_query cid defArgs{ on_reply = replyData "good" } >>>
            inter_query cid defArgs{ on_reply = trap "second callback traps" }
         >>= is "good"

      , simpleTestCase "both trap" ecid $ \cid ->
        do call' cid $
            inter_query cid defArgs{ on_reply = trap "first callback traps" } >>>
            inter_query cid defArgs{ on_reply = trap "second callback traps" }
          >>= isReject [5]
      ]

    , simpleTestCase "Call to other canister (to update)" ecid $ \cid -> do
      cid2 <- install ecid noop
      do call cid $ inter_update cid2 defArgs
        >>= isRelay >>= isReply >>= is ("Hello " <> cid <> " this is " <> cid2)

    , simpleTestCase "Call to other canister (to query)" ecid $ \cid -> do
      cid2 <- install ecid noop
      do call cid $ inter_query cid2 defArgs
        >>= isRelay >>= isReply >>= is ("Hello " <> cid <> " this is " <> cid2)
    ]

  , testCaseSteps "stable memory" $ \step -> do
    cid <- install ecid noop

    step "Stable mem size is zero"
    query cid (replyData (i2b stableSize)) >>= is "\x0\x0\x0\x0"

    step "Writing stable memory (failing)"
    call' cid (stableWrite (int 0) "FOO") >>= isReject [5]
    step "Set stable mem (failing, query)"
    query' cid (stableWrite (int 0) "FOO") >>= isReject [5]

    step "Growing stable memory"
    call cid (replyData (i2b (stableGrow (int 1)))) >>= is "\x0\x0\x0\x0"

    step "Growing stable memory again"
    call cid (replyData (i2b (stableGrow (int 1)))) >>= is "\x1\x0\x0\x0"

    step "Growing stable memory in query"
    query cid (replyData (i2b (stableGrow (int 1)))) >>= is "\x2\x0\x0\x0"

    step "Stable mem size is two"
    query cid (replyData (i2b stableSize)) >>= is "\x2\x0\x0\x0"

    step "Try growing stable memory beyond 4GiB"
    call cid (replyData (i2b (stableGrow (int 65535)))) >>= is "\xff\xff\xff\xff"

    step "Writing stable memory"
    call_ cid $ stableWrite (int 0) "FOO" >>> reply

    step "Writing stable memory (query)"
    query_ cid $ stableWrite (int 0) "BAR" >>> reply

    step "Reading stable memory"
    call cid (replyData (stableRead (int 0) (int 3))) >>= is "FOO"

  , testCaseSteps "64 bit stable memory" $ \step -> do
    cid <- install ecid noop

    step "Stable mem size is zero"
    query cid (replyData (i64tob stable64Size)) >>= is "\x0\x0\x0\x0\x0\x0\x0\x0"

    step "Writing stable memory (failing)"
    call' cid (stable64Write (int64 0) "FOO") >>= isReject [5]

    step "Set stable mem (failing, query)"
    query' cid (stable64Write (int64 0) "FOO") >>= isReject [5]

    step "Growing stable memory"
    call cid (replyData (i64tob (stable64Grow (int64 1)))) >>= is "\x0\x0\x0\x0\x0\x0\x0\x0"

    step "Growing stable memory again"
    call cid (replyData (i64tob (stable64Grow (int64 1)))) >>= is "\x1\x0\x0\x0\x0\x0\x0\x0"

    step "Growing stable memory in query"
    query cid (replyData (i64tob (stable64Grow (int64 1)))) >>= is "\x2\x0\x0\x0\x0\x0\x0\x0"

    step "Stable mem size is two"
    query cid (replyData (i2b stableSize)) >>= is "\x2\x0\x0\x0"
    query cid (replyData (i64tob stable64Size)) >>= is "\x2\x0\x0\x0\x0\x0\x0\x0"

    step "Writing stable memory"
    call_ cid $ stable64Write (int64 0) "FOO" >>> reply

    step "Writing stable memory (query)"
    query_ cid $ stable64Write (int64 0) "BAR" >>> reply

    step "Reading stable memory"
    call cid (replyData (stable64Read (int64 0) (int64 3))) >>= is "FOO"
    call cid (replyData (stableRead (int 0) (int 3))) >>= is "FOO"

    step "Writing in 32 bit mode"
    call_ cid $ stableWrite (int 0) "BAR" >>> reply

    step "Reading back in 64 bit mode"
    call cid (replyData (stable64Read (int64 0) (int64 3))) >>= is "BAR"

    step "Growing stable memory beyond 4GiB"
    call cid (replyData (i64tob (stable64Grow (int64 65535)))) >>= is "\x2\x0\x0\x0\x0\x0\x0\x0"
    query cid (replyData (i64tob stable64Size)) >>= is "\x01\x00\x01\x00\x0\x0\x0\x0"

    step "Using 32 bit API with large stable memory"
    query' cid (ignore stableSize) >>= isReject [5]
    query' cid (ignore $ stableGrow (int 1)) >>= isReject [5]
    query' cid (stableWrite (int 0) "BAZ") >>= isReject [5]
    query' cid (ignore $ stableRead (int 0) (int 3)) >>= isReject [5]

    step "Using 64 bit API with large stable memory"
    call cid (replyData (i64tob (stable64Grow (int64 1)))) >>= is "\x01\x00\x01\x00\x0\x0\x0\x0"
    query cid (replyData (i64tob stable64Size)) >>= is "\x02\x00\x01\x00\x0\x0\x0\x0"
    call cid (replyData (stable64Read (int64 0) (int64 3))) >>= is "BAR"
    call_ cid $ stable64Write (int64 0) "BAZ" >>> reply
    call cid (replyData (stable64Read (int64 0) (int64 3))) >>= is "BAZ"

  , testGroup "time" $
    let getTimeTwice = cat (i64tob getTime) (i64tob getTime) in
    [ simpleTestCase "in query" ecid $ \cid ->
      query cid (replyData getTimeTwice) >>= as2Word64 >>= bothSame
    , simpleTestCase "in update" ecid $ \cid ->
      call cid (replyData getTimeTwice) >>= as2Word64 >>= bothSame
    , testCase "in install" $ do
      cid <- install ecid $ setGlobal getTimeTwice
      query cid (replyData getGlobal) >>= as2Word64 >>= bothSame
    , testCase "in pre_upgrade" $ do
      cid <- install ecid $
        ignore (stableGrow (int 1)) >>>
        onPreUpgrade (callback $ stableWrite (int 0) getTimeTwice)
      upgrade cid noop
      query cid (replyData (stableRead (int 0) (int (2*8)))) >>= as2Word64 >>= bothSame
    , simpleTestCase "in post_upgrade" ecid $ \cid -> do
      upgrade cid $ setGlobal getTimeTwice
      query cid (replyData getGlobal) >>= as2Word64 >>= bothSame
    ]

  , testGroup "canister global timer" $ canister_timer_tests ecid

  , testGroup "canister version" $
    let canister_version = i64tob canisterVersion in
    [ simpleTestCase "in query" ecid $ \cid -> do
      ctr <- query cid (replyData canister_version) >>= asWord64
      ctr @?= 1
    , simpleTestCase "in update" ecid $ \cid -> do
      ctr <- call cid (replyData canister_version) >>= asWord64
      ctr @?= 1
    , testCase "in install" $ do
      cid <- install ecid $ setGlobal canister_version
      ctr1 <- query cid (replyData getGlobal) >>= asWord64
      ctr2 <- query cid (replyData canister_version) >>= asWord64
      ctr1 @?= 1
      ctr2 @?= 1
    , testCase "in reinstall" $ do
      cid <- install ecid noop
      ctr1 <- query cid (replyData canister_version) >>= asWord64
      _ <- reinstall cid $ setGlobal canister_version
      ctr2 <- query cid (replyData getGlobal) >>= asWord64
      ctr3 <- query cid (replyData canister_version) >>= asWord64
      ctr1 @?= 1
      ctr2 @?= 2
      ctr3 @?= 2
    , testCase "in pre_upgrade" $ do
      cid <- install ecid $
        ignore (stableGrow (int 1)) >>>
        onPreUpgrade (callback $ stableWrite (int 0) canister_version)
      ctr1 <- query cid (replyData canister_version) >>= asWord64
      upgrade cid noop
      ctr2 <- query cid (replyData (stableRead (int 0) (int 8))) >>= asWord64
      ctr3 <- query cid (replyData canister_version) >>= asWord64
      ctr1 @?= 1
      ctr2 @?= 1
      ctr3 @?= 2
    , simpleTestCase "in post_upgrade" ecid $ \cid -> do
      ctr1 <- query cid (replyData canister_version) >>= asWord64
      upgrade cid $ setGlobal canister_version
      ctr2 <- query cid (replyData getGlobal) >>= asWord64
      ctr3 <- query cid (replyData canister_version) >>= asWord64
      ctr1 @?= 1
      ctr2 @?= 2
      ctr3 @?= 2
    , simpleTestCase "after uninstalling canister" ecid $ \cid -> do
      ctr1 <- query cid (replyData canister_version) >>= asWord64
      ic_uninstall ic00 cid
      installAt cid noop
      ctr2 <- query cid (replyData canister_version) >>= asWord64
      ctr1 @?= 1
      ctr2 @?= 3
    , simpleTestCase "after setting controllers" ecid $ \cid -> do
      ctr1 <- query cid (replyData canister_version) >>= asWord64
      ic_set_controllers ic00 cid [otherUser]
      ctr2 <- query cid (replyData canister_version) >>= asWord64
      ctr1 @?= 1
      ctr2 @?= 2
    , simpleTestCase "after setting freezing threshold" ecid $ \cid -> do
      ctr1 <- query cid (replyData canister_version) >>= asWord64
      ic_update_settings ic00 cid (#freezing_threshold .== 2^(20::Int))
      ctr2 <- query cid (replyData canister_version) >>= asWord64
      ctr1 @?= 1
      ctr2 @?= 2
    , testCase "after failed install" $ do
      cid <- create ecid
      _ <- ic_install' ic00 (enum #install) cid "" ""
      cid <- install ecid noop
      ctr1 <- query cid (replyData canister_version) >>= asWord64
      ctr1 @?= 1
    , simpleTestCase "after failed reinstall" ecid $ \cid -> do
      ctr1 <- query cid (replyData canister_version) >>= asWord64
      _ <- ic_install' ic00 (enum #reinstall) cid "" ""
      ctr2 <- query cid (replyData canister_version) >>= asWord64
      ctr1 @?= 1
      ctr2 @?= 1
    , simpleTestCase "after failed upgrade" ecid $ \cid -> do
      ctr1 <- query cid (replyData canister_version) >>= asWord64
      _ <- ic_install' ic00 (enum #upgrade) cid "" ""
      ctr2 <- query cid (replyData canister_version) >>= asWord64
      ctr1 @?= 1
      ctr2 @?= 1
    , simpleTestCase "after failed uninstall" ecid $ \cid -> do
      ctr1 <- query cid (replyData canister_version) >>= asWord64
      _ <- ic_uninstall'' otherUser cid
      ctr2 <- query cid (replyData canister_version) >>= asWord64
      ctr1 @?= 1
      ctr2 @?= 1
    , simpleTestCase "after failed change of settings" ecid $ \cid -> do
      ctr1 <- query cid (replyData canister_version) >>= asWord64
      _ <- ic_update_settings' ic00 cid (#freezing_threshold .== 2^(70::Int))
      ctr2 <- query cid (replyData canister_version) >>= asWord64
      ctr1 @?= 1
      ctr2 @?= 1
    ]

  , testGroup "upgrades" $
    let installForUpgrade on_pre_upgrade = install ecid $
            setGlobal "FOO" >>>
            ignore (stableGrow (int 1)) >>>
            stableWrite (int 0) "BAR______" >>>
            onPreUpgrade (callback on_pre_upgrade)

        checkNoUpgrade cid = do
          query cid (replyData getGlobal) >>= is "FOO"
          query cid (replyData (stableRead (int 0) (int 9))) >>= is "BAR______"
    in
    [ testCase "succeeding" $ do
      -- check that the pre-upgrade hook has access to the old state
      cid <- installForUpgrade $ stableWrite (int 3) getGlobal
      checkNoUpgrade cid

      upgrade cid $ stableWrite (int 6) (stableRead (int 0) (int 3))

      query cid (replyData getGlobal) >>= is ""
      query cid (replyData (stableRead (int 0) (int 9))) >>= is "BARFOOBAR"

    , testCase "trapping in pre-upgrade" $ do
      cid <- installForUpgrade $ trap "trap in pre-upgrade"
      checkNoUpgrade cid

      upgrade' cid noop >>= isReject [5]
      checkNoUpgrade cid

    , testCase "trapping in pre-upgrade (by calling)" $ do
      cid <- installForUpgrade $ trap "trap in pre-upgrade"
      call_ cid $
        reply >>>
        onPreUpgrade (callback (
            inter_query cid defArgs { other_side = noop }
        ))
      checkNoUpgrade cid

      upgrade' cid noop >>= isReject [5]
      checkNoUpgrade cid

    , testCase "trapping in pre-upgrade (by accessing arg)" $ do
      cid <- installForUpgrade $ ignore argData
      checkNoUpgrade cid

      upgrade' cid noop >>= isReject [5]
      checkNoUpgrade cid

    , testCase "trapping in post-upgrade" $ do
      cid <- installForUpgrade $ stableWrite (int 3) getGlobal
      checkNoUpgrade cid

      upgrade' cid (trap "trap in post-upgrade") >>= isReject [5]
      checkNoUpgrade cid

    , testCase "trapping in post-upgrade (by calling)" $ do
      cid <- installForUpgrade $ stableWrite (int 3) getGlobal
      checkNoUpgrade cid

      do upgrade' cid $ inter_query cid defArgs{ other_side = noop }
        >>= isReject [5]
      checkNoUpgrade cid
    ]

  , testGroup "heartbeat"
    [ testCase "called once for all canisters" $ do
      cid <- install ecid $ onHeartbeat $ callback $ ignore (stableGrow (int 1)) >>> stableWrite (int 0) "FOO"
      cid2 <- install ecid $ onHeartbeat $ callback $ ignore (stableGrow (int 1)) >>> stableWrite (int 0) "BAR"
      -- Heartbeat cannot respond. Should be trapped.
      cid3 <- install ecid $ onHeartbeat $ callback $ setGlobal "FIZZ" >>> replyData "FIZZ"

      -- The spec currently gives no guarantee about when or how frequent heartbeats are executed.
      -- But all implementations have the property: if update call B is submitted after call A is completed,
      -- then a heartbeat runs before the execution of B.
      -- We use this here to make sure that heartbeats have been attempted:
      call_ cid reply
      call_ cid reply

      query cid (replyData (stableRead (int 0) (int 3))) >>= is "FOO"
      query cid2 (replyData (stableRead (int 0) (int 3))) >>= is "BAR"
      query cid3 (replyData getGlobal) >>= is ""
    ]

  , testGroup "reinstall"
    [ testCase "succeeding" $ do
      cid <- install ecid $
            setGlobal "FOO" >>>
            ignore (stableGrow (int 1)) >>>
            stableWrite (int 0) "FOO______"
      query cid (replyData getGlobal) >>= is "FOO"
      query cid (replyData (stableRead (int 0) (int 9))) >>= is "FOO______"
      query cid (replyData (i2b stableSize)) >>= asWord32 >>= is 1

      reinstall cid $
        setGlobal "BAR" >>>
        ignore (stableGrow (int 2)) >>>
        stableWrite (int 0) "BAR______"

      query cid (replyData getGlobal) >>= is "BAR"
      query cid (replyData (stableRead (int 0) (int 9))) >>= is "BAR______"
      query cid (replyData (i2b stableSize)) >>= asWord32 >>= is 2

      reinstall cid noop

      query cid (replyData getGlobal) >>= is ""
      query cid (replyData (i2b stableSize)) >>= asWord32 >>= is 0

    , testCase "trapping" $ do
      cid <- install ecid $
            setGlobal "FOO" >>>
            ignore (stableGrow (int 1)) >>>
            stableWrite (int 0) "FOO______"
      query cid (replyData getGlobal) >>= is "FOO"
      query cid (replyData (stableRead (int 0) (int 9))) >>= is "FOO______"
      query cid (replyData (i2b stableSize)) >>= is "\1\0\0\0"

      reinstall' cid (trap "Trapping the reinstallation") >>= isReject [5]

      query cid (replyData getGlobal) >>= is "FOO"
      query cid (replyData (stableRead (int 0) (int 9))) >>= is "FOO______"
      query cid (replyData (i2b stableSize)) >>= is "\1\0\0\0"
    ]

  , testGroup "uninstall"
    [ testCase "uninstall empty canister" $ do
      cid <- create ecid
      cs <- ic_canister_status ic00 cid
      cs .! #status @?= enum #running
      cs .! #settings .! #controllers @?= Vec.fromList [Principal defaultUser]
      cs .! #module_hash @?= Nothing
      ic_uninstall ic00 cid
      cs <- ic_canister_status ic00 cid
      cs .! #status @?= enum #running
      cs .! #settings .! #controllers @?= Vec.fromList [Principal defaultUser]
      cs .! #module_hash @?= Nothing

    , testCase "uninstall as wrong user" $ do
      cid <- create ecid
      ic_uninstall'' otherUser cid >>= isErrOrReject [3,5]

    , testCase "uninstall and reinstall wipes state" $ do
      cid <- install ecid (setGlobal "FOO")
      ic_uninstall ic00 cid
      universal_wasm <- getTestWasm "universal-canister"
      ic_install ic00 (enum #install) cid universal_wasm (run (setGlobal "BAR"))
      query cid (replyData getGlobal) >>= is "BAR"

    , testCase "uninstall and reinstall wipes stable memory" $ do
      cid <- install ecid (ignore (stableGrow (int 1)) >>> stableWrite (int 0) "FOO")
      ic_uninstall ic00 cid
      universal_wasm <- getTestWasm "universal-canister"
      ic_install ic00 (enum #install) cid universal_wasm (run (setGlobal "BAR"))
      query cid (replyData (i2b stableSize)) >>= asWord32 >>= is 0
      do query cid $
          ignore (stableGrow (int 1)) >>>
          replyData (stableRead (int 0) (int 3))
       >>= is "\0\0\0"
      do call cid $
          ignore (stableGrow (int 1)) >>>
          replyData (stableRead (int 0) (int 3))
       >>= is "\0\0\0"

    , testCase "uninstall and reinstall wipes certified data" $ do
      cid <- install ecid $ setCertifiedData "FOO"
      query cid (replyData getCertificate) >>= extractCertData cid >>= is "FOO"
      ic_uninstall ic00 cid
      universal_wasm <- getTestWasm "universal-canister"
      ic_install ic00 (enum #install) cid universal_wasm (run noop)
      query cid (replyData getCertificate) >>= extractCertData cid >>= is ""

    , simpleTestCase "uninstalled rejects calls" ecid $ \cid -> do
      call cid (replyData "Hi") >>= is "Hi"
      query cid (replyData "Hi") >>= is "Hi"
      ic_uninstall ic00 cid
      -- should be http error, due to inspection
      call'' cid (replyData "Hi") >>= isErrOrReject []
      query' cid (replyData "Hi") >>= isReject [3]

    , testCaseSteps "open call contexts are rejected" $ \step -> do
      cid <- install ecid noop

      step "Create message hold"
      (messageHold, release) <- createMessageHold ecid

      step "Create long-running call"
      grs1 <- submitCall cid $ callRequest cid messageHold
      awaitKnown grs1 >>= isPendingOrProcessing

      step "Uninstall"
      ic_uninstall ic00 cid

      step "Long-running call is rejected"
      awaitStatus grs1 >>= isReject [4]

      step "Now release"
      release
      awaitStatus grs1 >>= isReject [4] -- still a reject

    , testCaseSteps "deleted call contexts do not prevent stopping" $ \step -> do
      -- Similar to above, but after uninstalling, imediatelly
      -- stops and deletes. This can only work if the call
      -- contexts are indeed deleted
      cid <- install ecid noop

      step "Create message hold"
      (messageHold, release) <- createMessageHold ecid

      step "Create long-running call"
      grs1 <- submitCall cid $ callRequest cid messageHold
      awaitKnown grs1 >>= isPendingOrProcessing

      step "Uninstall"
      ic_uninstall ic00 cid

      step "Long-running call is rejected"
      awaitStatus grs1 >>= isReject [4]

      step "Stop now"
      ic_stop_canister ic00 cid

      step "Delete now"
      ic_delete_canister ic00 cid

      -- deletion means query fails
      query' cid reply >>= isReject [3]

      step "Now release"
      release
      awaitStatus grs1 >>= isReject [4] -- still a reject
      query' cid reply >>= isReject [3] -- still deleted



    , testCaseSteps "deleted call contexts are not delivered" $ \step -> do
      -- This is a tricky one: We make one long-running call,
      -- then uninstall (rejecting the call), then re-install fresh code,
      -- make another long-running call, then release the first one. The system
      -- should not confuse the two callbacks.
      cid <- install ecid noop
      helper <- install ecid noop

      step "Create message holds"
      (messageHold1, release1) <- createMessageHold ecid
      (messageHold2, release2) <- createMessageHold ecid

      step "Create first long-running call"
      grs1 <- submitCall cid $ callRequest cid $
                inter_call helper "update" defArgs
                  { other_side = messageHold1
                  , on_reply = replyData "First"
                  }
      awaitKnown grs1 >>= isPendingOrProcessing

      step "Uninstall"
      ic_uninstall ic00 cid
      awaitStatus grs1 >>= isReject [4]

      step "Reinstall"
      universal_wasm <- getTestWasm "universal-canister"
      ic_install ic00 (enum #install) cid universal_wasm (run (setGlobal "BAR"))

      step "Create second long-running call"
      grs2 <- submitCall cid $ callRequest cid $
                inter_call helper "update" defArgs
                  { other_side = messageHold2
                  , on_reply = replyData "Second"
                  }
      awaitStatus grs1 >>= isReject [4]
      awaitKnown grs2 >>= isPendingOrProcessing

      step "Release first call"
      release1
      awaitStatus grs1 >>= isReject [4]
      awaitKnown grs2 >>= isPendingOrProcessing

      step "Release second call"
      release2
      awaitStatus grs1 >>= isReject [4]
      awaitStatus grs2 >>= isReply >>= is "Second"
    ]

  , testGroup "debug facilities"
    [ simpleTestCase "Using debug_print" ecid $ \cid ->
      call_ cid (debugPrint "ic-ref-test print" >>> reply)
    , simpleTestCase "Using debug_print (query)" ecid $ \cid ->
      query_ cid $ debugPrint "ic-ref-test print" >>> reply
    , simpleTestCase "Using debug_print with invalid bounds" ecid $ \cid ->
      query_ cid $ badPrint >>> reply
    , simpleTestCase "Explicit trap" ecid $ \cid ->
      call' cid (trap "trapping") >>= isReject [5]
    , simpleTestCase "Explicit trap (query)" ecid $ \cid -> do
      query' cid (trap "trapping") >>= isReject [5]
    ]

  , testCase "caller (in init)" $ do
    cid <- install ecid $ setGlobal caller
    query cid (replyData getGlobal) >>= is defaultUser

  , testCase "self (in init)" $ do
    cid <- install ecid $ setGlobal self
    query cid (replyData getGlobal) >>= is cid

  , testGroup "trapping in init" $
    let
      failInInit pgm = do
        cid <- create ecid
        install' cid pgm >>= isReject [5]
        -- canister does not exist
        query' cid noop >>= isReject [3]
    in
    [ testCase "explicit trap" $ failInInit $ trap "trapping in install"
    , testCase "call" $ failInInit $ inter_query "dummy" defArgs
    , testCase "reply" $ failInInit reply
    , testCase "reject" $ failInInit $ reject "rejecting in init"
    ]

  , testGroup "query"
    [ testGroup "required fields" $ do
        -- TODO: Begin with a succeeding request to a real canister, to rule
        -- out other causes of failure than missing fields
        omitFields queryToNonExistant $ \req -> do
          cid <- create ecid
          addExpiry req >>= envelope defaultSK >>= postQueryCBOR cid >>= code4xx

    , simpleTestCase "non-existing (deleted) canister" ecid $ \cid -> do
        ic_stop_canister ic00 cid
        ic_delete_canister ic00 cid
        query' cid reply >>= isReject [3]

    , simpleTestCase "does not commit" ecid $ \cid -> do
        call_ cid (setGlobal "FOO" >>> reply)
        query cid (setGlobal "BAR" >>> replyData getGlobal) >>= is "BAR"
        query cid (replyData getGlobal) >>= is "FOO"
    ]

  , testGroup "read state" $
    let ensure_request_exists cid user = do
          req <- addNonce >=> addExpiry $ rec
            [ "request_type" =: GText "call"
            , "sender" =: GBlob user
            , "canister_id" =: GBlob cid
            , "method_name" =: GText "query"
            , "arg" =: GBlob (run (replyData "\xff\xff"))
            ]
          awaitCall cid req >>= isReply >>= is "\xff\xff"

          -- check that the request is there
          getRequestStatus user cid (requestId req) >>= is (Responded (Reply "\xff\xff"))

          return (requestId req)
        ensure_provisional_create_canister_request_exists ecid user = do
          let arg = empty
                    .+ #amount .== (Just initial_cycles :: Maybe Natural)
                    .+ #settings .== (Nothing :: Maybe Settings)
                    .+ #specified_id .== (Nothing :: Maybe Principal)
          req <- addNonce >=> addExpiry $ rec
            [ "request_type" =: GText "call"
            , "sender" =: GBlob user
            , "canister_id" =: GBlob ""
            , "method_name" =: GText "provisional_create_canister_with_cycles"
            , "arg" =: GBlob (Candid.encode arg)
            ]
          _ <- awaitCall ecid req >>= isReply

          -- check that the request is there
          getRequestStatus user ecid (requestId req) >>= isResponded

          return (requestId req)
    in
    [ testGroup "required fields" $
        omitFields readStateEmpty $ \req -> do
          cid <- create ecid
          addExpiry req >>= envelope defaultSK >>= postReadStateCBOR cid >>= code4xx

    , simpleTestCase "certificate validates" ecid $ \cid -> do
        cert <- getStateCert defaultUser cid []
        validateStateCert cid cert

    , simpleTestCase "certificate does not validate if canister range check fails" ecid $ \cid -> do
        unless my_is_root $ do
          cert <- getStateCert defaultUser cid []
          result <- try (validateStateCert other_ecid cert) :: IO (Either DelegationCanisterRangeCheck ())
          assertBool "certificate should not validate" $ isLeft result

    , testCaseSteps "time is present" $ \step -> do
        cid <- create ecid
        cert <- getStateCert defaultUser cid []
        time <- certValue @Natural cert ["time"]
        step $ "Reported time: " ++ show time

    , testCase "time can be asked for" $ do
        cid <- create ecid
        cert <- getStateCert defaultUser cid [["time"]]
        void $ certValue @Natural cert ["time"]

    , testCase "controller of empty canister" $ do
        cid <- create ecid
        cert <- getStateCert defaultUser cid [["canister", cid, "controllers"]]
        certValue @Blob cert ["canister", cid, "controllers"] >>= asCBORBlobList >>= isSet [defaultUser]

    , testCase "module_hash of empty canister" $ do
        cid <- create ecid
        cert <- getStateCert defaultUser cid [["canister", cid, "module_hash"]]
        lookupPath (cert_tree cert) ["canister", cid, "module_hash"] @?= Absent

    , testCase "single controller of installed canister" $ do
        cid <- install ecid noop
        -- also vary user, just for good measure
        cert <- getStateCert anonymousUser cid [["canister", cid, "controllers"]]
        certValue @Blob cert ["canister", cid, "controllers"] >>= asCBORBlobList >>= isSet [defaultUser]

    , testCase "multiple controllers of installed canister" $ do
        cid <- ic_provisional_create ic00 ecid Nothing Nothing (#controllers .== Vec.fromList [Principal defaultUser, Principal otherUser])
        cert <- getStateCert defaultUser cid [["canister", cid, "controllers"]]
        certValue @Blob cert ["canister", cid, "controllers"] >>= asCBORBlobList >>= isSet [defaultUser, otherUser]

    , testCase "zero controllers of installed canister" $ do
        cid <- ic_provisional_create ic00 ecid Nothing Nothing (#controllers .== Vec.fromList [])
        cert <- getStateCert defaultUser cid [["canister", cid, "controllers"]]
        certValue @Blob cert ["canister", cid, "controllers"] >>= asCBORBlobList >>= isSet []

    , testCase "module_hash of universal canister" $ do
        cid <- install ecid noop
        universal_wasm <- getTestWasm "universal-canister"
        cert <- getStateCert anonymousUser cid [["canister", cid, "module_hash"]]
        certValue @Blob cert ["canister", cid, "module_hash"] >>= is (sha256 universal_wasm)

    , testGroup "malformed request id"
        [ simpleTestCase ("rid \"" ++ shorten 8 (asHex rid) ++ "\"") ecid $ \cid -> do
            getStateCert' defaultUser cid [["request_status", rid]] >>= code4xx
        | rid <- [ "", "foo" ]
        ]

    , testGroup "non-existence proofs for non-existing request id"
        [ simpleTestCase ("rid \"" ++ shorten 8 (asHex rid) ++ "\"") ecid $ \cid -> do
            cert <- getStateCert defaultUser cid [["request_status", rid]]
            certValueAbsent cert ["request_status", rid, "status"]
        | rid <- [ BS.replicate 32 0, BS.replicate 32 8, BS.replicate 32 255 ]
        ]

    , simpleTestCase "can ask for portion of request status (status)" ecid $ \cid -> do
        rid <- ensure_request_exists cid defaultUser
        cert <- getStateCert defaultUser cid [["request_status", rid, "status"]]
        void $ certValue @T.Text cert ["request_status", rid, "status"]

    , simpleTestCase "can ask for portion of request status (reply)" ecid $ \cid -> do
        rid <- ensure_request_exists cid defaultUser
        cert <- getStateCert defaultUser cid [["request_status", rid, "reply"]]
        void $ certValue @Blob cert ["request_status", rid, "reply"]

    , simpleTestCase "access denied for other users request" ecid $ \cid -> do
        rid <- ensure_request_exists cid defaultUser
        getStateCert' otherUser cid [["request_status", rid]] >>= code4xx

    , simpleTestCase "reading two statuses to same canister in one go" ecid $ \cid -> do
        rid1 <- ensure_request_exists cid defaultUser
        rid2 <- ensure_request_exists cid defaultUser
        getStateCert' defaultUser cid [["request_status", rid1], ["request_status", rid2]] >>= code4xx

    , simpleTestCase "access denied for other users request (mixed request)" ecid $ \cid -> do
        rid1 <- ensure_request_exists cid defaultUser
        rid2 <- ensure_request_exists cid otherUser
        getStateCert' defaultUser cid [["request_status", rid1], ["request_status", rid2]] >>= code4xx

<<<<<<< HEAD
    , simpleTestCase "access denied for bogus path" $ \cid -> do
=======
    , simpleTestCase "access denied two status to different canisters" ecid $ \cid -> do
        cid2 <- install ecid noop
        rid1 <- ensure_request_exists cid defaultUser
        rid2 <- ensure_request_exists cid2 defaultUser
        getStateCert' defaultUser cid [["request_status", rid1], ["request_status", rid2]] >>= code4xx

    , simpleTestCase "access denied with different effective canister id" ecid $ \cid -> do
        cid2 <- install ecid noop
        rid <- ensure_provisional_create_canister_request_exists cid defaultUser
        getStateCert' defaultUser cid2 [["request_status", rid]] >>= code4xx

    , simpleTestCase "access denied for bogus path" ecid $ \cid -> do
>>>>>>> 3d71032e
        getStateCert' otherUser cid [["hello", "world"]] >>= code4xx

    , simpleTestCase "access denied for fetching full state tree" ecid $ \cid -> do
        getStateCert' otherUser cid [[]] >>= code4xx

    , testGroup "metadata" $
      let withCustomSection mod (name, content) = mod <> BS.singleton 0 <> sized (sized name <> content)
            where sized x = BS.fromStrict (toLEB128 @Natural (fromIntegral (BS.length x))) <> x
          withSections xs = foldl withCustomSection trivialWasmModule xs
      in
      [ simpleTestCase "absent" ecid $ \cid -> do
          cert <- getStateCert defaultUser cid [["canister", cid, "metadata", "foo"]]
          lookupPath (cert_tree cert) ["canister", cid, "metadata", "foo"] @?= Absent
      , testCase "public" $ do
          let mod = withSections [("icp:public test", "bar")]
          cid <- create ecid
          ic_install ic00 (enum #install) cid mod ""
          cert <- getStateCert otherUser cid [["canister", cid, "metadata", "test"]]
          lookupPath (cert_tree cert) ["canister", cid, "metadata", "test"] @?= Found "bar"
          cert <- getStateCert anonymousUser cid [["canister", cid, "metadata", "test"]]
          lookupPath (cert_tree cert) ["canister", cid, "metadata", "test"] @?= Found "bar"
      , testCase "private" $ do
          let mod = withSections [("icp:private test", "bar")]
          cid <- create ecid
          ic_install ic00 (enum #install) cid mod ""
          getStateCert' otherUser cid [["canister", cid, "metadata", "test"]] >>= code4xx
          getStateCert' anonymousUser cid [["canister", cid, "metadata", "test"]] >>= code4xx
          cert <- getStateCert defaultUser cid [["canister", cid, "metadata", "test"]]
          lookupPath (cert_tree cert) ["canister", cid, "metadata", "test"] @?= Found "bar"
      , testCase "duplicate public" $ do
          let mod = withSections [("icp:public test", "bar"), ("icp:public test", "baz")]
          cid <- create ecid
          ic_install' ic00 (enum #install) cid mod "" >>= isReject [5]
      , testCase "duplicate private" $ do
          let mod = withSections [("icp:private test", "bar"), ("icp:private test", "baz")]
          cid <- create ecid
          ic_install' ic00 (enum #install) cid mod "" >>= isReject [5]
      , testCase "duplicate mixed" $ do
          let mod = withSections [("icp:private test", "bar"), ("icp:public test", "baz")]
          cid <- create ecid
          ic_install' ic00 (enum #install) cid mod "" >>= isReject [5]
      , testCase "invalid utf8 in module" $ do
          let mod = withSections [("icp:public \xe2\x28\xa1", "baz")]
          cid <- create ecid
          ic_install' ic00 (enum #install) cid mod "" >>= isReject [5]
      , simpleTestCase "invalid utf8 in read_state" ecid $ \cid -> do
          getStateCert' defaultUser cid [["canister", cid, "metadata", "\xe2\x28\xa1"]] >>= code4xx
      , testCase "unicode metadata name" $ do
          let mod = withSections [("icp:public ☃️", "bar")]
          cid <- create ecid
          ic_install ic00 (enum #install) cid mod ""
          cert <- getStateCert anonymousUser cid [["canister", cid, "metadata", "☃️"]]
          lookupPath (cert_tree cert) ["canister", cid, "metadata", "☃️"] @?= Found "bar"
      , testCase "zero-length metadata name" $ do
          let mod = withSections [("icp:public ", "bar")]
          cid <- create ecid
          ic_install ic00 (enum #install) cid mod ""
          cert <- getStateCert anonymousUser cid [["canister", cid, "metadata", ""]]
          lookupPath (cert_tree cert) ["canister", cid, "metadata", ""] @?= Found "bar"
      , testCase "metadata section name with spaces" $ do
          let mod = withSections [("icp:public metadata section name with spaces", "bar")]
          cid <- create ecid
          ic_install ic00 (enum #install) cid mod ""
          cert <- getStateCert anonymousUser cid [["canister", cid, "metadata", "metadata section name with spaces"]]
          lookupPath (cert_tree cert) ["canister", cid, "metadata", "metadata section name with spaces"] @?= Found "bar"
      ]
    ]

  , testGroup "certified variables"
    [ simpleTestCase "initially empty" ecid $ \cid -> do
      query cid (replyData getCertificate) >>= extractCertData cid >>= is ""
    , simpleTestCase "validates" ecid $ \cid -> do
      query cid (replyData getCertificate)
        >>= decodeCert' >>= validateStateCert cid
    , simpleTestCase "present in query method (query call)" ecid $ \cid -> do
      query cid (replyData (i2b getCertificatePresent))
        >>= is "\1\0\0\0"
    , simpleTestCase "not present in query method (update call)" ecid $ \cid -> do
      callToQuery'' cid (replyData (i2b getCertificatePresent))
        >>= is2xx >>= isReply >>= is "\0\0\0\0"
    , simpleTestCase "not present in query method (inter-canister call)" ecid $ \cid -> do
      do call cid $
          inter_call cid "query" defArgs {
            other_side = replyData (i2b getCertificatePresent)
          }
        >>= isRelay >>= isReply >>= is "\0\0\0\0"
    , simpleTestCase "not present in update method" ecid $ \cid -> do
      call cid (replyData (i2b getCertificatePresent))
        >>= is "\0\0\0\0"

    , simpleTestCase "set and get" ecid $ \cid -> do
      call_ cid $ setCertifiedData "FOO" >>> reply
      query cid (replyData getCertificate) >>= extractCertData cid >>= is "FOO"
    , simpleTestCase "set twice" ecid $ \cid -> do
      call_ cid $ setCertifiedData "FOO" >>> setCertifiedData "BAR" >>> reply
      query cid (replyData getCertificate) >>= extractCertData cid >>= is "BAR"
    , simpleTestCase "set then trap" ecid $ \cid -> do
      call_ cid $ setCertifiedData "FOO" >>> reply
      call' cid (setCertifiedData "BAR" >>> trap "Trapped") >>= isReject [5]
      query cid (replyData getCertificate) >>= extractCertData cid >>= is "FOO"
    , simpleTestCase "too large traps, old value retained" ecid $ \cid -> do
      call_ cid $ setCertifiedData "FOO" >>> reply
      call' cid (setCertifiedData (bytes (BS.replicate 33 0x42)) >>> reply)
        >>= isReject [5]
      query cid (replyData getCertificate) >>= extractCertData cid >>= is "FOO"
    , testCase "set in init" $ do
      cid <- install ecid $ setCertifiedData "FOO"
      query cid (replyData getCertificate) >>= extractCertData cid >>= is "FOO"
    , testCase "set in pre-upgrade" $ do
      cid <- install ecid $ onPreUpgrade (callback $ setCertifiedData "FOO")
      upgrade cid noop
      query cid (replyData getCertificate) >>= extractCertData cid >>= is "FOO"
    , simpleTestCase "set in post-upgrade" ecid $ \cid -> do
      upgrade cid $ setCertifiedData "FOO"
      query cid (replyData getCertificate) >>= extractCertData cid >>= is "FOO"
    ]

  , testGroup "cycles" $
    let replyBalance = replyData (i64tob getBalance)
        replyBalance128 = replyData getBalance128
        replyBalanceBalance128 = replyDataAppend (i64tob getBalance) >>> replyDataAppend getBalance128 >>> reply
        rememberBalance =
          ignore (stableGrow (int 1)) >>>
          stableWrite (int 0) (i64tob getBalance)
        recallBalance = replyData (stableRead (int 0) (int 8))
        acceptAll = ignore (acceptCycles getAvailableCycles)
        queryBalance cid = query cid replyBalance >>= asWord64
        queryBalance128 cid = query cid replyBalance128 >>= asWord128
        queryBalanceBalance128 cid = query cid replyBalanceBalance128 >>= asWord64Word128

        -- At the time of writing, creating a canister needs at least 1T
        -- and the freezing limit is 5T
        -- (At some point, the max was 100T, but that is no longer the case)
        -- So lets try to stay away from these limits.
        -- The lowest denomination we deal with below is def_cycles`div`4
        def_cycles = 80_000_000_000_000 :: Word64

        -- The system burns cycles at unspecified rates. To cater for such behaviour,
        -- we make the assumption that no test burns more than the following epsilon.
        --
        -- The biggest fee we currenlty deal with is the system deducing 1T
        -- upon canister creation. So our epsilon needs to allow that and then
        -- some more.
        eps = 3_000_000_000_000 :: Integer

        isRoughly :: (HasCallStack, Show a, Num a, Integral a, Show b, Num b, Integral b) => a -> b -> Assertion
        isRoughly exp act = assertBool
           (show act ++ " not near " ++ show exp)
           (abs (fromIntegral exp - fromIntegral act) < eps)

        create prog = do
          cid <- ic_provisional_create ic00 ecid Nothing (Just (fromIntegral def_cycles)) empty
          installAt cid prog
          return cid
        create_via cid initial_cycles = do
          cid2 <- ic_create (ic00viaWithCycles cid initial_cycles) ecid empty
          universal_wasm <- getTestWasm "universal-canister"
          ic_install (ic00via cid) (enum #install) cid2 universal_wasm (run noop)
          return cid2
    in
    [ testGroup "cycles API - backward compatibility" $
        [ simpleTestCase "canister_cycle_balance = canister_cycle_balance128 for numbers fitting in 64 bits" ecid $ \cid -> do
          (a, b) <- queryBalanceBalance128 cid
          bothSame (a, fromIntegral b)
        , testCase "legacy API traps when a result is too big" $ do
          cid <- create noop
          let large = 2^(65::Int)
          ic_top_up ic00 cid large
          query' cid replyBalance >>= isReject [5]
          queryBalance128 cid >>= isRoughly (large + fromIntegral def_cycles)
        ]
    , testGroup "can use balance API" $
        let getBalanceTwice = join cat (i64tob getBalance)
            test = replyData getBalanceTwice
        in
        [ simpleTestCase "in query" ecid $ \cid ->
          query cid test >>= as2Word64 >>= bothSame
        , simpleTestCase "in update" ecid $ \cid ->
          call cid test >>= as2Word64 >>= bothSame
        , testCase "in init" $ do
          cid <- install ecid (setGlobal getBalanceTwice)
          query cid (replyData getGlobal) >>= as2Word64 >>= bothSame
        , simpleTestCase "in callback" ecid $ \cid ->
          call cid (inter_query cid defArgs{ on_reply = test }) >>= as2Word64 >>= bothSame
        ]
    , testGroup "can use available cycles API" $
        let getAvailableCyclesTwice = join cat (i64tob getAvailableCycles)
            test = replyData getAvailableCyclesTwice
        in
        [ simpleTestCase "in update" ecid $ \cid ->
          call cid test >>= as2Word64 >>= bothSame
        , simpleTestCase "in callback" ecid $ \cid ->
          call cid (inter_query cid defArgs{ on_reply = test }) >>= as2Word64 >>= bothSame
        ]
    , simpleTestCase "can accept zero cycles" ecid $ \cid ->
        call cid (replyData (i64tob (acceptCycles (int64 0)))) >>= asWord64 >>= is 0
    , simpleTestCase "can accept more than available cycles" ecid $ \cid ->
        call cid (replyData (i64tob (acceptCycles (int64 1)))) >>= asWord64 >>= is 0
    , simpleTestCase "can accept absurd amount of cycles" ecid $ \cid ->
        call cid (replyData (acceptCycles128 (int64 maxBound) (int64 maxBound))) >>= asWord128 >>= is 0

    , testGroup "provisional_create_canister_with_cycles"
      [ testCase "balance as expected" $ do
        cid <- create noop
        queryBalance cid >>= isRoughly def_cycles

      , testCaseSteps "default (i.e. max) balance" $ \step -> do
        cid <- ic_provisional_create ic00 ecid Nothing Nothing empty
        installAt cid noop
        cycles <- queryBalance128 cid
        step $ "Cycle balance now at " ++ show cycles

      , testCaseSteps "> 2^128 succeeds" $ \step -> do
        cid <- ic_provisional_create ic00 ecid Nothing (Just (10 * 2^(128::Int))) empty
        installAt cid noop
        cycles <- queryBalance128 cid
        step $ "Cycle balance now at " ++ show cycles
      ]

    , testCase "cycles in canister_status" $ do
        cid <- create noop
        cs <- ic_canister_status ic00 cid
        isRoughly def_cycles (cs .! #cycles)

    , testGroup "cycle balance"
      [ testCase "install" $ do
        cid <- create rememberBalance
        query cid recallBalance >>= asWord64 >>= isRoughly def_cycles
      , testCase "update" $ do
        cid <- create noop
        call cid replyBalance >>= asWord64 >>= isRoughly def_cycles
      , testCase "query" $ do
        cid <- create noop
        query cid replyBalance >>= asWord64 >>= isRoughly def_cycles
      , testCase "in pre_upgrade" $ do
        cid <- create $ onPreUpgrade (callback rememberBalance)
        upgrade cid noop
        query cid recallBalance >>= asWord64 >>= isRoughly def_cycles
      , testCase "in post_upgrade" $ do
        cid <- create noop
        upgrade cid rememberBalance
        query cid recallBalance >>= asWord64 >>= isRoughly def_cycles
        queryBalance cid >>= isRoughly def_cycles
      ]
    , testCase "can send cycles" $ do
      cid1 <- create noop
      cid2 <- create noop
      do call cid1 $ inter_call cid2 "update" defArgs
          { other_side =
            replyDataAppend (i64tob getAvailableCycles) >>>
            acceptAll >>>
            reply
          , cycles = def_cycles `div` 4
          }
        >>= isRelay >>= isReply >>= asWord64 >>= isRoughly (def_cycles `div` 4)
      queryBalance cid1 >>= isRoughly (def_cycles - def_cycles `div` 4)
      queryBalance cid2 >>= isRoughly (def_cycles + def_cycles `div` 4)

    , testCase "sending more cycles than in balance traps" $ do
      cid <- create noop
      cycles <- queryBalance cid
      call' cid (inter_call cid cid defArgs { cycles = cycles + 1000_000 })
        >>= isReject [5]

    , testCase "relay cycles before accept traps" $ do
      cid1 <- create noop
      cid2 <- create noop
      cid3 <- create noop
      do call cid1 $ inter_call cid2 "update" defArgs
          { cycles = def_cycles `div` 2
          , other_side =
            inter_call cid3 "update" defArgs
              { other_side = acceptAll >>> reply
              , cycles = def_cycles + def_cycles `div` 4
              , on_reply = noop -- must not double reply
              } >>>
            acceptAll >>> reply
          , on_reply = trap "unexpected reply"
          , on_reject = replyData (i64tob getRefund)
          }
        >>= asWord64 >>= isRoughly (def_cycles `div` 2)
      queryBalance cid1 >>= isRoughly def_cycles
      queryBalance cid2 >>= isRoughly def_cycles
      queryBalance cid3 >>= isRoughly def_cycles
    , testCase "relay cycles after accept works" $ do
      cid1 <- create noop
      cid2 <- create noop
      cid3 <- create noop
      do call cid1 $ inter_call cid2 "update" defArgs
          { cycles = def_cycles `div` 2
          , other_side =
            acceptAll >>>
            inter_call cid3 "update" defArgs
              { other_side = acceptAll >>> reply
              , cycles = def_cycles + def_cycles `div` 4
              }
          , on_reply = replyData (i64tob getRefund)
          , on_reject = trap "unexpected reject"
          }
        >>= asWord64 >>= isRoughly (0::Word64)
      queryBalance cid1 >>= isRoughly (def_cycles `div` 2)
      queryBalance cid2 >>= isRoughly (def_cycles `div` 4)
      queryBalance cid3 >>= isRoughly (2*def_cycles + def_cycles `div` 4)
    , testCase "aborting call resets balance" $ do
      cid <- create noop
      (a,b) <- do
         call cid $
          callNew "Foo" "Bar" "baz" "quux" >>>
          callCyclesAdd (int64 (def_cycles `div` 2)) >>>
          replyDataAppend (i64tob getBalance) >>>
          callNew "Foo" "Bar" "baz" "quux" >>>
          replyDataAppend (i64tob getBalance) >>>
          reply
        >>= as2Word64
      isRoughly (def_cycles `div` 2) a
      isRoughly def_cycles b

    , testCase "partial refund" $ do
      cid1 <- create noop
      cid2 <- create noop
      do call cid1 $ inter_call cid2 "update" defArgs
          { cycles = def_cycles `div` 2
          , other_side = ignore (acceptCycles (int64 (def_cycles `div` 4))) >>> reply
          , on_reply = replyData (i64tob getRefund)
          , on_reject = trap "unexpected reject"
          }
        >>= asWord64 >>= isRoughly (def_cycles `div` 4)
      queryBalance cid1 >>= isRoughly (def_cycles - def_cycles `div` 4)
      queryBalance cid2 >>= isRoughly (def_cycles + def_cycles `div` 4)
    , testCase "cycles not in balance while in transit" $ do
      cid1 <- create noop
      do call cid1 $ inter_call cid1 "update" defArgs
          { cycles = def_cycles `div` 4
          , other_side = replyBalance
          , on_reject = trap "unexpected reject"
          }
        >>= isRelay >>= isReply >>= asWord64 >>= isRoughly (def_cycles - def_cycles `div` 4)
      queryBalance cid1 >>= isRoughly def_cycles
    , testCase "create and delete canister with cycles" $ do
      cid1 <- create noop
      cid2 <- create_via cid1 (def_cycles`div`2)
      queryBalance cid1 >>= isRoughly (def_cycles `div` 2)
      queryBalance cid2 >>= isRoughly (def_cycles `div` 2)
      ic_stop_canister (ic00via cid1) cid2
      -- We load some cycles on the deletion call, just to check that they are refunded
      ic_delete_canister (ic00viaWithCycles cid1 (def_cycles`div`4)) cid2
      queryBalance cid1 >>= isRoughly (def_cycles`div`2)

    , testGroup "deposit_cycles"
      [ testCase "as controller" $ do
        cid1 <- create noop
        cid2 <- create_via cid1 (def_cycles`div`2)
        queryBalance cid1 >>= isRoughly (def_cycles `div` 2)
        queryBalance cid2 >>= isRoughly (def_cycles `div` 2)
        ic_deposit_cycles (ic00viaWithCycles cid1 (def_cycles`div`4)) cid2
        queryBalance cid1 >>= isRoughly (def_cycles `div` 4)
        queryBalance cid2 >>= isRoughly (def_cycles - def_cycles `div` 4)
      , testCase "as other non-controlling canister" $ do
        cid1 <- create noop
        cid2 <- create_via cid1 (def_cycles`div`2)
        queryBalance cid1 >>= isRoughly (def_cycles `div` 2)
        queryBalance cid2 >>= isRoughly (def_cycles `div` 2)
        ic_deposit_cycles (ic00viaWithCycles cid2 (def_cycles`div`4)) cid1
        queryBalance cid1 >>= isRoughly (def_cycles - def_cycles `div` 4)
        queryBalance cid2 >>= isRoughly (def_cycles `div` 4)
      , testCase "to non-existing canister" $ do
        cid1 <- create noop
        queryBalance cid1 >>= isRoughly def_cycles
        ic_deposit_cycles' (ic00viaWithCycles cid1 (def_cycles`div`4)) doesn'tExist
          >>= isReject [3,4,5]
        queryBalance cid1 >>= isRoughly def_cycles
      ]

    , testCase "two-step-refund" $ do
      cid1 <- create noop
      do call cid1 $ inter_call cid1 "update" defArgs
          { cycles = 10
          , other_side = inter_call cid1 "update" defArgs
              { cycles = 5
              , other_side = reply -- no accept
              , on_reply =
                    -- remember refund
                    replyDataAppend (i64tob getRefund) >>>
                    reply
              , on_reject = trap "unexpected reject"
              }
          , on_reply =
                -- remember the refund above and this refund
                replyDataAppend argData >>>
                replyDataAppend (i64tob getRefund) >>>
                reply
          , on_reject = trap "unexpected reject"
          }
        >>= as2Word64 >>= is (5,10)
      queryBalance cid1 >>= isRoughly def_cycles -- nothing lost?

    , testGroup "provisional top up"
      [ testCase "as user" $ do
        cid <- create noop
        queryBalance cid >>= isRoughly def_cycles
        ic_top_up ic00 cid (fromIntegral def_cycles)
        queryBalance cid >>= isRoughly (2 * def_cycles)
      , testCase "as self" $ do
        cid <- create noop
        queryBalance cid >>= isRoughly def_cycles
        ic_top_up (ic00via cid) cid (fromIntegral def_cycles)
        queryBalance cid >>= isRoughly (2 * def_cycles)
      , testCase "as other canister" $ do
        cid <- create noop
        cid2 <- create noop
        queryBalance cid >>= isRoughly def_cycles
        ic_top_up (ic00via cid2) cid (fromIntegral def_cycles)
        queryBalance cid >>= isRoughly (2 * def_cycles)
      , testCaseSteps "more than 2^128" $ \step -> do
        cid <- create noop
        ic_top_up ic00 cid (10 * 2^(128::Int))
        cycles <- queryBalance128 cid
        step $ "Cycle balance now at " ++ show cycles
      , testCase "nonexisting canister" $ do
        ic_top_up''' ic00' unused_canister_id (fromIntegral def_cycles)
          >>= isErrOrReject [3,5]
      ]
    ]

  , testGroup "canister_inspect_message"
    [ testCase "empty canister" $ do
      cid <- create ecid
      call'' cid reply >>= isErrOrReject []
      callToQuery'' cid reply >>= isErrOrReject []

    , testCase "accept all" $ do
      cid <- install ecid $ onInspectMessage $ callback acceptMessage
      call_ cid reply
      callToQuery'' cid reply >>= is2xx >>= isReply >>= is ""

    , testCase "no accept_message" $ do
      cid <- install ecid $ onInspectMessage $ callback noop
      call'' cid reply >>= isErrOrReject []
      callToQuery'' cid reply >>= isErrOrReject []
      -- check that inter-canister calls still work
      cid2 <- install ecid noop
      call cid2 (inter_update cid defArgs)
        >>= isRelay >>= isReply >>= is ("Hello " <> cid2 <> " this is " <> cid)

    , testCase "two calls to accept_message" $ do
      cid <- install ecid $ onInspectMessage $ callback $ acceptMessage >>> acceptMessage
      call'' cid reply >>= isErrOrReject []
      callToQuery'' cid reply >>= isErrOrReject []

    , testCase "trap" $ do
      cid <- install ecid $ onInspectMessage $ callback $ trap "no no no"
      call'' cid reply >>= isErrOrReject []
      callToQuery'' cid reply >>= isErrOrReject []

    , testCase "method_name correct" $ do
      cid <- install ecid $ onInspectMessage $ callback $
        trapIfEq methodName "update" "no no no" >>> acceptMessage

      call'' cid reply >>= isErrOrReject []
      callToQuery'' cid reply >>= is2xx >>= isReply >>= is ""

    , testCase "caller correct" $ do
      cid <- install ecid $ onInspectMessage $ callback $
        trapIfEq caller (bytes defaultUser) "no no no" >>> acceptMessage

      call'' cid reply >>= isErrOrReject []
      callToQuery'' cid reply >>= isErrOrReject []

      awaitCall' cid (callRequestAs otherUser cid reply)
        >>= is2xx >>= isReply >>= is ""
      awaitCall' cid (callToQueryRequestAs otherUser cid reply)
        >>= is2xx >>= isReply >>= is ""

    , testCase "arg correct" $ do
      cid <- install ecid $ onInspectMessage $ callback $
        trapIfEq argData (callback reply) "no no no" >>> acceptMessage

      call'' cid reply >>= isErrOrReject []
      callToQuery'' cid reply >>= isErrOrReject []

      call cid (replyData "foo") >>= is "foo"
      callToQuery'' cid (replyData "foo") >>= is2xx >>= isReply >>= is "foo"

    , testCase "management canister: raw_rand not accepted" $ do
      ic_raw_rand'' defaultUser ecid >>= isErrOrReject []

    , testCase "management canister: http_request not accepted" $ do
      ic_http_get_request'' defaultUser >>= isErrOrReject []

    , testCase "management canister: ecdsa_public_key not accepted" $ do
      ic_ecdsa_public_key'' defaultUser ecid >>= isErrOrReject []

    , testCase "management canister: sign_with_ecdsa not accepted" $ do
      ic_sign_with_ecdsa'' defaultUser ecid (sha256 "dummy") >>= isErrOrReject []

    , simpleTestCase "management canister: deposit_cycles not accepted" ecid $ \cid -> do
      ic_deposit_cycles'' defaultUser cid >>= isErrOrReject []

    , simpleTestCase "management canister: wrong sender not accepted" ecid $ \cid -> do
      ic_canister_status'' otherUser cid >>= isErrOrReject []
    ]

  , testGroup "Delegation targets" $ let
      callReq cid = rec
        [ "request_type" =: GText "call"
        , "sender" =: GBlob defaultUser
        , "canister_id" =: GBlob cid
        , "method_name" =: GText "update"
        , "arg" =: GBlob (run reply)
        ]

      mgmtReq cid = rec
        [ "request_type" =: GText "call"
        , "sender" =: GBlob defaultUser
        , "canister_id" =: GBlob ""
        , "method_name" =: GText "canister_status"
        , "arg" =: GBlob (Candid.encode (#canister_id .== Principal cid))
        ]

      good cid req dels = do
        req <- addExpiry req
        let rid = requestId req
        -- sign request with delegations
        delegationEnv defaultSK dels req >>= postCallCBOR cid >>= code2xx
        -- wait for it
        void $ awaitStatus (getRequestStatus' defaultUser cid rid) >>= isReply
        -- also read status with delegation
        sreq <- addExpiry $ rec
          [ "request_type" =: GText "read_state"
          , "sender" =: GBlob defaultUser
          , "paths" =: GList [GList [GBlob "request_status", GBlob rid]]
          ]
        delegationEnv defaultSK dels sreq >>= postReadStateCBOR cid >>= void . code2xx

      badSubmit cid req dels = do
        req <- addExpiry req
        -- sign request with delegations (should fail)
        delegationEnv defaultSK dels req >>= postCallCBOR cid >>= code4xx

      badRead cid req dels = do
        req <- addExpiry req
        let rid = requestId req
        -- submit with plain signature
        envelope defaultSK req >>= postCallCBOR cid >>= code202
        -- wait for it
        void $ awaitStatus (getRequestStatus' defaultUser cid rid) >>= isReply
        -- also read status with delegation
        sreq <- addExpiry $ rec
          [ "request_type" =: GText "read_state"
          , "sender" =: GBlob defaultUser
          , "paths" =: GList [GList [GBlob "request_status", GBlob rid]]
          ]
        delegationEnv defaultSK dels sreq >>= postReadStateCBOR cid >>= void . code4xx

      goodTestCase name mkReq mkDels =
        simpleTestCase name ecid $ \cid -> good cid (mkReq cid) (mkDels cid)

      badTestCase name mkReq mkDels = testGroup name
        [ simpleTestCase "in submit" ecid $ \cid -> badSubmit cid (mkReq cid) (mkDels cid)
        , simpleTestCase "in read_state" ecid $ \cid -> badRead cid (mkReq cid) (mkDels cid)
        ]

      withEd25519 = zip [createSecretKeyEd25519 (BS.singleton n) | n <- [0..]]
      withWebAuthnECDSA = zip [createSecretKeyWebAuthnECDSA (BS.singleton n) | n <- [0..]]
      withWebAuthnRSA = zip [createSecretKeyWebAuthnRSA (BS.singleton n) | n <- [0..]]

    in
    [ goodTestCase "one delegation, singleton target" callReq $ \cid ->
      withEd25519 [Just [cid]]
    , badTestCase "one delegation, wrong singleton target" callReq $ \_cid ->
      withEd25519 [Just [doesn'tExist]]
    , goodTestCase "one delegation, two targets" callReq $ \cid ->
      withEd25519 [Just [cid, doesn'tExist]]
    , goodTestCase "two delegations, two targets, webauthn ECDSA" callReq $ \cid ->
      withWebAuthnECDSA [Just [cid, doesn'tExist], Just [cid, doesn'tExist]]
    , goodTestCase "two delegations, two targets, webauthn RSA" callReq $ \cid ->
      withWebAuthnRSA [Just [cid, doesn'tExist], Just [cid, doesn'tExist]]
    , goodTestCase "one delegation, redundant targets" callReq $ \cid ->
      withEd25519 [Just [cid, cid, doesn'tExist]]
    , goodTestCase "two delegations, singletons" callReq $ \cid ->
      withEd25519 [Just [cid], Just [cid] ]
    , goodTestCase "two delegations, first restricted" callReq $ \cid ->
      withEd25519 [Just [cid], Nothing ]
    , goodTestCase "two delegations, second restricted" callReq $ \cid ->
      withEd25519 [Nothing, Just [cid]]
    , badTestCase "two delegations, empty intersection" callReq $ \cid ->
      withEd25519 [Just [cid], Just [doesn'tExist]]
    , badTestCase "two delegations, first empty target set" callReq $ \cid ->
      withEd25519 [Just [], Just [cid]]
    , badTestCase "two delegations, second empty target set" callReq $ \cid ->
      withEd25519 [Just [cid], Just []]
    , goodTestCase "management canister: correct target" mgmtReq $ \_cid ->
      withEd25519 [Just [""]]
    , badTestCase "management canister: empty target set" mgmtReq $ \_cid ->
      withEd25519 [Just []]
    , badTestCase "management canister: bogus target" mgmtReq $ \_cid ->
      withEd25519 [Just [doesn'tExist]]
    , badTestCase "management canister: bogus target (using target canister)" mgmtReq $ \cid ->
      withEd25519 [Just [cid]]
    ]

  , testGroup "Authentication schemes" $
    let ed25519SK2 = createSecretKeyEd25519 "more keys"
        ed25519SK3 = createSecretKeyEd25519 "yet more keys"
        ed25519SK4 = createSecretKeyEd25519 "even more keys"
        delEnv sks = delegationEnv otherSK (map (, Nothing) sks) -- no targets in these tests
    in flip foldMap
      [ ("Ed25519",            otherUser,         envelope otherSK)
      , ("ECDSA",              ecdsaUser,         envelope ecdsaSK)
      , ("secp256k1",          secp256k1User,     envelope secp256k1SK)
      , ("WebAuthn ECDSA",     webAuthnECDSAUser, envelope webAuthnECDSASK)
      , ("WebAuthn RSA",       webAuthnRSAUser,   envelope webAuthnRSASK)
      , ("empty delegations",  otherUser,         delEnv [])
      , ("same delegations",   otherUser,         delEnv [otherSK])
      , ("three delegations",  otherUser,         delEnv [ed25519SK2, ed25519SK3])
      , ("four delegations",   otherUser,         delEnv [ed25519SK2, ed25519SK3, ed25519SK4])
      , ("mixed delegations",  otherUser,         delEnv [defaultSK, webAuthnECDSASK, webAuthnRSASK, ecdsaSK, secp256k1SK])
      ] $ \ (name, user, env) ->
    [ simpleTestCase (name ++ " in query") ecid $ \cid -> do
      req <- addExpiry $ rec
            [ "request_type" =: GText "query"
            , "sender" =: GBlob user
            , "canister_id" =: GBlob cid
            , "method_name" =: GText "query"
            , "arg" =: GBlob (run reply)
            ]
      signed_req <- env req
      postQueryCBOR cid signed_req >>= okCBOR >>= queryResponse >>= isReply >>= is ""

    , simpleTestCase (name ++ " in update") ecid $ \cid -> do
      req <- addExpiry $ rec
            [ "request_type" =: GText "call"
            , "sender" =: GBlob user
            , "canister_id" =: GBlob cid
            , "method_name" =: GText "update"
            , "arg" =: GBlob (run reply)
            ]
      signed_req <- env req
      postCallCBOR cid signed_req >>= code2xx

      awaitStatus (getRequestStatus' user cid (requestId req)) >>= isReply >>= is ""
    ]

  , testGroup "signature checking" $
    [ ("with bad signature", return . badEnvelope, id)
    , ("with wrong key", envelope otherSK, id)
    , ("with empty domain separator", noDomainSepEnv defaultSK, id)
    , ("with no expiry", envelope defaultSK, noExpiryEnv)
    , ("with expiry in the past", envelope defaultSK, pastExpiryEnv)
    , ("with expiry in the future", envelope defaultSK, futureExpiryEnv)
    ] <&> \(name, env, mod_req) -> testGroup name
      [ simpleTestCase "in query" ecid $ \cid -> do
        good_req <- addNonce >=> addExpiry $ rec
              [ "request_type" =: GText "query"
              , "sender" =: GBlob defaultUser
              , "canister_id" =: GBlob cid
              , "method_name" =: GText "query"
              , "arg" =: GBlob (run reply)
              ]
        queryCBOR cid good_req >>= queryResponse >>= isReply >>= is ""
        env (mod_req good_req) >>= postQueryCBOR cid >>= code4xx

      , simpleTestCase "in empty read state request" ecid $ \cid -> do
          good_req <- addNonce >=> addExpiry $ readStateEmpty
          envelope defaultSK good_req >>= postReadStateCBOR cid >>= code2xx
          env (mod_req good_req) >>= postReadStateCBOR cid >>= code4xx

      , simpleTestCase "in call" ecid $ \cid -> do
          good_req <- addNonce >=> addExpiry $ rec
                [ "request_type" =: GText "call"
                , "sender" =: GBlob defaultUser
                , "canister_id" =: GBlob cid
                , "method_name" =: GText "query"
                , "arg" =: GBlob (run reply)
                ]
          let req = mod_req good_req
          env req >>= postCallCBOR cid >>= code202_or_4xx

          -- Also check that the request was not created
          ingressDelay
          getRequestStatus defaultUser cid (requestId req) >>= is UnknownStatus

          -- check that with a valid signature, this would have worked
          awaitCall cid good_req >>= isReply >>= is ""
      ]

  , testGroup "Canister signatures" $
    let genId cid seed =
          DER.encode DER.CanisterSig $ CanisterSig.genPublicKey (EntityId cid) seed

        genSig cid seed msg = do
          -- Create the tree
          let tree = construct $
                SubTrees $ M.singleton "sig" $
                SubTrees $ M.singleton (sha256 seed) $
                SubTrees $ M.singleton (sha256 msg) $
                Value ""
          -- Store it as certified data
          call_ cid (setCertifiedData (bytes (reconstruct tree)) >>> reply)
          -- Get certificate
          cert <- query cid (replyData getCertificate) >>= decodeCert'
          -- double check it certifies
          validateStateCert cid cert
          certValue cert ["canister", cid, "certified_data"] >>= is (reconstruct tree)

          return $ CanisterSig.genSig cert tree

        exampleQuery cid userKey = addExpiry $ rec
          [ "request_type" =: GText "query"
          , "sender" =: GBlob (mkSelfAuthenticatingId userKey)
          , "canister_id" =: GBlob cid
          , "method_name" =: GText "query"
          , "arg" =: GBlob (run (replyData "It works!"))
          ]
        simpleEnv userKey sig req delegations = rec $
          [ "sender_pubkey" =: GBlob userKey
          , "sender_sig" =: GBlob sig
          , "content" =: req
          ] ++
          [ "sender_delegation" =: GList delegations | not (null delegations) ]
    in
    [ simpleTestCase "direct signature" ecid $ \cid -> do
      let userKey = genId cid "Hello!"
      req <- exampleQuery cid userKey
      sig <- genSig cid "Hello!" $ "\x0Aic-request" <> requestId req
      let env = simpleEnv userKey sig req []
      postQueryCBOR cid env >>= okCBOR >>= queryResponse >>= isReply >>= is "It works!"

    , simpleTestCase "direct signature (empty seed)" ecid $ \cid -> do
      let userKey = genId cid ""
      req <- exampleQuery cid userKey
      sig <- genSig cid "" $ "\x0Aic-request" <> requestId req
      let env = simpleEnv userKey sig req []
      postQueryCBOR cid env >>= okCBOR >>= queryResponse >>= isReply >>= is "It works!"

    , simpleTestCase "direct signature (wrong seed)" ecid $ \cid -> do
      let userKey = genId cid "Hello"
      req <- exampleQuery cid userKey
      sig <- genSig cid "Hullo" $ "\x0Aic-request" <> requestId req
      let env = simpleEnv userKey sig req []
      postQueryCBOR cid env >>= code4xx

    , simpleTestCase "direct signature (wrong cid)" ecid $ \cid -> do
      let userKey = genId doesn'tExist "Hello"
      req <- exampleQuery cid userKey
      sig <- genSig cid "Hello" $ "\x0Aic-request" <> requestId req
      let env = simpleEnv userKey sig req []
      postQueryCBOR cid env >>= code4xx

    , simpleTestCase "direct signature (wrong root key)" ecid $ \cid -> do
      let seed = "Hello"
      let userKey = genId cid seed
      req <- exampleQuery cid userKey
      let msg = "\x0Aic-request" <> requestId req
      -- Create the tree
      let tree = construct $
            SubTrees $ M.singleton "sig" $
            SubTrees $ M.singleton (sha256 seed) $
            SubTrees $ M.singleton (sha256 msg) $
            Value ""
      -- Create a fake certificate
      let cert_tree = construct $
            SubTrees $ M.singleton "canister" $
            SubTrees $ M.singleton cid $
            SubTrees $ M.singleton "certified_data" $
            Value (reconstruct tree)
      let fake_root_key = createSecretKeyBLS "not the root key"
      cert_sig <- sign "ic-state-root" fake_root_key (reconstruct cert_tree)
      let cert = Certificate { cert_tree, cert_sig, cert_delegation = Nothing }
      let sig = CanisterSig.genSig cert tree
      let env = simpleEnv userKey sig req []
      postQueryCBOR cid env >>= code4xx

    , simpleTestCase "delegation to Ed25519" ecid $ \cid -> do
      let userKey = genId cid "Hello!"

      t <- getPOSIXTime
      let expiry = round ((t + 60) * 1000_000_000)
      let delegation = rec
            [ "pubkey" =: GBlob (toPublicKey otherSK)
            , "expiration" =: GNat expiry
            ]
      sig <- genSig cid "Hello!" $ "\x1Aic-request-auth-delegation" <> requestId delegation
      let signed_delegation = rec [ "delegation" =: delegation, "signature" =: GBlob sig ]

      req <- exampleQuery cid userKey
      sig <- sign "ic-request" otherSK (requestId req)
      let env = simpleEnv userKey sig req [signed_delegation]
      postQueryCBOR cid env >>= okCBOR >>= queryResponse >>= isReply >>= is "It works!"

    , simpleTestCase "delegation from Ed25519" ecid $ \cid -> do
      let userKey = genId cid "Hello!"

      t <- getPOSIXTime
      let expiry = round ((t + 60) * 1000_000_000)
      let delegation = rec
            [ "pubkey" =: GBlob userKey
            , "expiration" =: GNat expiry
            ]
      sig <- sign "ic-request-auth-delegation" otherSK (requestId delegation)
      let signed_delegation = rec [ "delegation" =: delegation, "signature" =: GBlob sig ]

      req <- addExpiry $ rec
          [ "request_type" =: GText "query"
          , "sender" =: GBlob otherUser
          , "canister_id" =: GBlob cid
          , "method_name" =: GText "query"
          , "arg" =: GBlob (run (replyData "It works!"))
          ]
      sig <- genSig cid "Hello!" $ "\x0Aic-request" <> requestId req
      let env = simpleEnv (toPublicKey otherSK) sig req [signed_delegation]
      postQueryCBOR cid env >>= okCBOR >>= queryResponse >>= isReply >>= is "It works!"

    ]
  ]]<|MERGE_RESOLUTION|>--- conflicted
+++ resolved
@@ -979,9 +979,6 @@
         cid2 <- install ecid noop
         getStateCert' defaultUser cid2 [["canisters", cid, "controllers"]] >>= code4xx
 
-<<<<<<< HEAD
-    , simpleTestCase "non-existing (and likely invalid)" $ \cid1 -> do
-=======
     -- read_state tested in read_state group
     --
     , simpleTestCase "in mangement call" ecid $ \cid1 -> do
@@ -996,7 +993,6 @@
       addNonceExpiryEnv req >>= postCallCBOR cid2 >>= code4xx
 
     , simpleTestCase "non-existing (and likely invalid)" ecid $ \cid1 -> do
->>>>>>> 3d71032e
       let req = rec
             [ "request_type" =: GText "call"
             , "sender" =: GBlob defaultUser
@@ -1853,9 +1849,6 @@
         rid2 <- ensure_request_exists cid otherUser
         getStateCert' defaultUser cid [["request_status", rid1], ["request_status", rid2]] >>= code4xx
 
-<<<<<<< HEAD
-    , simpleTestCase "access denied for bogus path" $ \cid -> do
-=======
     , simpleTestCase "access denied two status to different canisters" ecid $ \cid -> do
         cid2 <- install ecid noop
         rid1 <- ensure_request_exists cid defaultUser
@@ -1868,7 +1861,6 @@
         getStateCert' defaultUser cid2 [["request_status", rid]] >>= code4xx
 
     , simpleTestCase "access denied for bogus path" ecid $ \cid -> do
->>>>>>> 3d71032e
         getStateCert' otherUser cid [["hello", "world"]] >>= code4xx
 
     , simpleTestCase "access denied for fetching full state tree" ecid $ \cid -> do
