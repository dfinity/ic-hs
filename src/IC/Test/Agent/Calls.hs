--- conflicted
+++ resolved
@@ -163,11 +163,7 @@
 ic_http_get_request ::
     forall a b. (a -> IO b) ~ (ICManagement IO .! "http_request") =>
     HasAgentConfig => IC00WithCycles -> TestSubnetConfig -> String -> Maybe W.Word64 -> Maybe (String, Blob) -> Blob -> IO b
-<<<<<<< HEAD
 ic_http_get_request ic00 (_, subnet_type, subnet_size, _) path max_response_bytes transform canister_id =
-=======
-ic_http_get_request ic00 (_, subnet_type, subnet_size) path max_response_bytes transform canister_id =
->>>>>>> d59a08bb
   callIC (ic00 $ http_request_fee request (subnet_type, subnet_size)) "" #http_request request
   where
     request = empty
@@ -181,11 +177,7 @@
 ic_http_post_request :: HasAgentConfig =>
     (a -> IO b) ~ (ICManagement IO .! "http_request") =>
     IC00WithCycles -> TestSubnetConfig -> String -> Maybe W.Word64 -> Maybe BS.ByteString -> Vec.Vector HttpHeader -> Maybe (String, Blob) -> Blob -> IO b
-<<<<<<< HEAD
 ic_http_post_request ic00 (_, subnet_type, subnet_size, _) path max_response_bytes body headers transform canister_id =
-=======
-ic_http_post_request ic00 (_, subnet_type, subnet_size) path max_response_bytes body headers transform canister_id =
->>>>>>> d59a08bb
   callIC (ic00 $ http_request_fee request (subnet_type, subnet_size)) "" #http_request request
   where
     request = empty
@@ -199,11 +191,7 @@
 ic_http_head_request :: HasAgentConfig =>
     (a -> IO b) ~ (ICManagement IO .! "http_request") =>
     IC00WithCycles -> TestSubnetConfig -> String -> Maybe W.Word64 -> Maybe BS.ByteString -> Vec.Vector HttpHeader -> Maybe (String, Blob) -> Blob -> IO b
-<<<<<<< HEAD
 ic_http_head_request ic00 (_, subnet_type, subnet_size, _) path max_response_bytes body headers transform canister_id =
-=======
-ic_http_head_request ic00 (_, subnet_type, subnet_size) path max_response_bytes body headers transform canister_id =
->>>>>>> d59a08bb
   callIC (ic00 $ http_request_fee request (subnet_type, subnet_size)) "" #http_request request
   where
     request = empty
@@ -217,11 +205,7 @@
 ic_long_url_http_request :: HasAgentConfig =>
   forall a b. (a -> IO b) ~ (ICManagement IO .! "http_request") =>
   IC00WithCycles -> TestSubnetConfig -> String -> W.Word64 -> Maybe (String, Blob) -> Blob -> IO b
-<<<<<<< HEAD
 ic_long_url_http_request ic00 (_, subnet_type, subnet_size, _) proto len transform canister_id =
-=======
-ic_long_url_http_request ic00 (_, subnet_type, subnet_size) proto len transform canister_id =
->>>>>>> d59a08bb
   callIC (ic00 $ http_request_fee request (subnet_type, subnet_size)) "" #http_request request
   where
     l = fromIntegral len - (length $ proto ++ httpbin ++ "/ascii/")
@@ -326,11 +310,7 @@
     )
 
 ic_http_get_request' :: HasAgentConfig => IC00WithCycles -> TestSubnetConfig -> String -> String -> Maybe W.Word64 -> Maybe (String, Blob) -> Blob -> IO ReqResponse
-<<<<<<< HEAD
 ic_http_get_request' ic00 (_, subnet_type, subnet_size, _) proto path max_response_bytes transform canister_id =
-=======
-ic_http_get_request' ic00 (_, subnet_type, subnet_size) proto path max_response_bytes transform canister_id =
->>>>>>> d59a08bb
   callIC' (ic00 $ http_request_fee request (subnet_type, subnet_size)) "" #http_request request
   where
     request = empty
@@ -342,11 +322,7 @@
       .+ #transform .== (toTransformFn transform canister_id)
 
 ic_http_post_request' :: HasAgentConfig => IC00WithCycles -> TestSubnetConfig -> String -> Maybe W.Word64 -> Maybe BS.ByteString -> Vec.Vector HttpHeader -> Maybe (String, Blob) -> Blob -> IO ReqResponse
-<<<<<<< HEAD
 ic_http_post_request' ic00 (_, subnet_type, subnet_size, _) path max_response_bytes body headers transform canister_id =
-=======
-ic_http_post_request' ic00 (_, subnet_type, subnet_size) path max_response_bytes body headers transform canister_id =
->>>>>>> d59a08bb
   callIC' (ic00 $ http_request_fee request (subnet_type, subnet_size)) "" #http_request request
   where
     request = empty
@@ -358,11 +334,7 @@
       .+ #transform .== (toTransformFn transform canister_id)
 
 ic_http_head_request' :: HasAgentConfig => IC00WithCycles -> TestSubnetConfig -> String -> Maybe W.Word64 -> Maybe BS.ByteString -> Vec.Vector HttpHeader -> Maybe (String, Blob) -> Blob -> IO ReqResponse
-<<<<<<< HEAD
 ic_http_head_request' ic00 (_, subnet_type, subnet_size, _) path max_response_bytes body headers transform canister_id =
-=======
-ic_http_head_request' ic00 (_, subnet_type, subnet_size) path max_response_bytes body headers transform canister_id =
->>>>>>> d59a08bb
   callIC' (ic00 $ http_request_fee request (subnet_type, subnet_size)) "" #http_request request
   where
     request = empty
@@ -374,11 +346,7 @@
       .+ #transform .== (toTransformFn transform canister_id)
 
 ic_long_url_http_request' :: HasAgentConfig => IC00WithCycles -> TestSubnetConfig -> String -> W.Word64 -> Maybe (String, Blob) -> Blob -> IO ReqResponse
-<<<<<<< HEAD
 ic_long_url_http_request' ic00 (_, subnet_type, subnet_size, _) proto len transform canister_id =
-=======
-ic_long_url_http_request' ic00 (_, subnet_type, subnet_size) proto len transform canister_id =
->>>>>>> d59a08bb
   callIC' (ic00 $ http_request_fee request (subnet_type, subnet_size)) "" #http_request request
   where
     l = fromIntegral len - (length $ proto ++ httpbin ++ "/ascii/")
