--- conflicted
+++ resolved
@@ -199,11 +199,7 @@
     return cid
 
 create :: (HasCallStack, HasAgentConfig) => Blob -> IO Blob
-<<<<<<< HEAD
-create ecid = ic_provisional_create ic00 ecid (Just (2^(60::Int))) empty
-=======
 create ecid = ic_provisional_create ic00 ecid Nothing (Just (2^(60::Int))) empty
->>>>>>> 8f47bec4
 
 upgrade' :: (HasCallStack, HasAgentConfig) => Blob -> Prog -> IO ReqResponse
 upgrade' cid prog = do
