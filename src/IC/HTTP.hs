{-# LANGUAGE OverloadedStrings #-}
{-# LANGUAGE LambdaCase #-}
module IC.HTTP where

import Network.Wai
import Control.Concurrent (forkIO)
import Network.HTTP.Types
import qualified Data.Text as T
import qualified Data.Text.Encoding as T
import Data.ByteString.Builder (stringUtf8)
import Control.Monad.State
import Control.Monad.Except
import Data.Aeson as JSON
import Codec.Candid (Principal(..), parsePrincipal)

import IC.Types
import IC.Ref
import IC.HTTP.Status
import IC.HTTP.CBOR
import IC.HTTP.GenR
import IC.HTTP.Request
import IC.HTTP.RequestId
import IC.Debug.JSON ()
import IC.Serialise ()
import IC.StateFile
import IC.Crypto
import IC.Utils

<<<<<<< HEAD
withApp :: HasRefConfig => SubnetType -> Maybe FilePath -> (Application -> IO a) -> IO a
withApp subnet backingFile action =
    withStore (initialIC subnet) backingFile (action . handle)
=======
withApp :: [SubnetConfig] -> Maybe FilePath -> (Application -> IO a) -> IO a
withApp subnets backingFile action =
    withStore (initialIC subnets) backingFile (action . handle)
>>>>>>> c863b6ef

handle :: HasRefConfig => Store IC -> Application
handle store req respond = case (requestMethod req, pathInfo req) of
    ("GET", []) -> peekStore store >>= json status200
    ("GET", ["api","v1",_]) -> noV1 req
    ("GET", ["api","v2","status"]) -> do
        r <- peekIC $ gets IC.HTTP.Status.r
        cbor status200 r
    ("POST", ["api","v2","canister",textual_ecid,verb]) ->
        case parsePrincipal textual_ecid of
            Left err -> invalidRequest $ "cannot parse effective canister id: " <> T.pack err
            Right (Principal ecid) -> do
              root_key <- peekIC $ gets $ toPublicKey . secretRootKey
              case verb of
                "call" -> withSignedCBOR root_key $ \(gr, ev) -> case callRequest gr of
                    Left err -> invalidRequest err
                    Right cr -> runIC $ do
                        t <- lift getTimestamp
                        runExceptT (authCallRequest t (EntityId ecid) ev cr) >>= \case
                            Left err ->
                                lift $ invalidRequest err
                            Right () -> do
                                submitRequest (requestId gr) cr (EntityId ecid)
                                lift $ empty status202
                "query" -> withSignedCBOR root_key $ \(gr, ev) -> case queryRequest gr of
                    Left err -> invalidRequest err
                    Right qr -> peekIC $ do
                        t <- lift getTimestamp
                        runExceptT (authQueryRequest t (EntityId ecid) ev qr) >>= \case
                            Left err ->
                                lift $ invalidRequest err
                            Right () -> do
                                t <- lift getTimestamp
                                r <- handleQuery t qr
                                lift $ cbor status200 (IC.HTTP.Request.response r)
                "read_state" -> withSignedCBOR root_key $ \(gr, ev) -> case readStateRequest gr of
                    Left err -> invalidRequest err
                    Right rsr -> peekIC $ do
                        t <- lift getTimestamp
                        runExceptT (authReadStateRequest t (EntityId ecid) ev rsr) >>= \case
                            Left err ->
                                lift $ invalidRequest err
                            Right () -> do
                                t <- lift getTimestamp
                                r <- handleReadState t (EntityId ecid) rsr
                                case r of
                                  Left err -> lift $ invalidRequest err
                                  Right r -> lift $ cbor status200 (IC.HTTP.Request.response r)
                _ -> notFound req
    _ -> notFound req
  where
    runIC :: StateT IC IO a -> IO a
    runIC a = do
      x <- modifyStore store $ do
        -- Here we make IC.Ref use “real time”
        lift getTimestamp >>= setAllTimesTo
        processSystemTasks
        a
      -- begin processing in the background (it is important that
      -- this thread returns, else warp is blocked somehow)
      void $ forkIO loopIC
      return x

    -- Not atomic, reads most recent state
    peekIC :: StateT IC IO a -> IO a
    peekIC a = peekStore store >>= evalStateT a

    loopIC :: IO ()
    loopIC = modifyStore store runStep >>= \case
        True -> loopIC
        False -> return ()

    cbor status gr = respond $ responseBuilder
        status
        [ (hContentType, "application/cbor") ]
        (IC.HTTP.CBOR.encode gr)

    json status x = respond $ responseBuilder
        status
        [ (hContentType, "application/json") ]
        (JSON.fromEncoding $ JSON.toEncoding x)

    plain status x = respond $ responseBuilder
        status
        [ (hContentType, "text/plain") ]
        x

    empty status = plain status mempty

    invalidRequest msg = do
        when False $ print (T.unpack msg)
        -- When testing against dfx, and until it prints error messages
        -- this can be enabled
        plain status400 (T.encodeUtf8Builder msg)

    notFound req = plain status404 $ stringUtf8 $
        "ic-ref does not know how to handle a " ++ show (requestMethod req) ++
        " request to " ++ show (rawPathInfo req)

    noV1 req = plain status404 $ stringUtf8 $
        "ic-ref no longer supports the v1 HTTP API at " ++ show (rawPathInfo req)

    withCBOR k = case lookup hContentType (requestHeaders req) of
        Just "application/cbor" -> do
            body <- strictRequestBody req
            case IC.HTTP.CBOR.decode body of
                Left err -> invalidRequest err
                Right gr -> k gr
        _ -> invalidRequest "Expected application/cbor request"

    withSignedCBOR :: Blob -> ((GenR, EnvValidity) -> IO ResponseReceived) -> IO ResponseReceived
    withSignedCBOR root_key k = withCBOR $ either invalidRequest k . stripEnvelope root_key<|MERGE_RESOLUTION|>--- conflicted
+++ resolved
@@ -26,15 +26,9 @@
 import IC.Crypto
 import IC.Utils
 
-<<<<<<< HEAD
-withApp :: HasRefConfig => SubnetType -> Maybe FilePath -> (Application -> IO a) -> IO a
-withApp subnet backingFile action =
-    withStore (initialIC subnet) backingFile (action . handle)
-=======
-withApp :: [SubnetConfig] -> Maybe FilePath -> (Application -> IO a) -> IO a
+withApp :: HasRefConfig => [SubnetConfig] -> Maybe FilePath -> (Application -> IO a) -> IO a
 withApp subnets backingFile action =
     withStore (initialIC subnets) backingFile (action . handle)
->>>>>>> c863b6ef
 
 handle :: HasRefConfig => Store IC -> Application
 handle store req respond = case (requestMethod req, pathInfo req) of
