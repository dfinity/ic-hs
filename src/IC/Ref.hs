--- conflicted
+++ resolved
@@ -197,11 +197,7 @@
 
 -- Finally, the full IC state:
 
-<<<<<<< HEAD
-type Subnet = (EntityId, SubnetType, SecretKey, [(W.Word64, W.Word64)])
-=======
 type Subnet = (EntityId, SubnetType, W.Word64, SecretKey, [(W.Word64, W.Word64)])
->>>>>>> e9132861
 
 data IC = IC
   { canisters :: CanisterId ↦ CanState
@@ -900,27 +896,15 @@
   forall m. (CanReject m, ICM m, MonadIO m) => EntityId -> Maybe Subnet -> CallId -> EntryPoint -> m ()
 invokeManagementCanister caller maybeSubnet ctxt_id (Public method_name arg) =
   case method_name of
-<<<<<<< HEAD
       "create_canister" -> atomic $ noSubnet caller maybeSubnet $ icCreateCanister caller ctxt_id
-      "install_code" -> atomic $ onlyController caller $ checkSubnet fetchCanisterId maybeSubnet $ icInstallCode caller
-      "uninstall_code" -> atomic $ onlyController caller $ checkSubnet fetchCanisterId maybeSubnet $ icUninstallCode
-      "update_settings" -> atomic $ onlyController caller $ checkSubnet fetchCanisterId maybeSubnet icUpdateCanisterSettings
-      "start_canister" -> atomic $ onlyController caller $ checkSubnet fetchCanisterId maybeSubnet icStartCanister
-      "stop_canister" -> deferred $ onlyController caller $ checkSubnet fetchCanisterId maybeSubnet $ icStopCanister ctxt_id
-      "canister_status" -> atomic $ onlyController caller $ checkSubnet fetchCanisterId maybeSubnet icCanisterStatus
-      "delete_canister" -> atomic $ onlyController caller $ checkSubnet fetchCanisterId maybeSubnet icDeleteCanister
+      "install_code" -> atomic $ onlyControllerOrSelf method_name False caller $ checkSubnet fetchCanisterId maybeSubnet $ icInstallCode caller
+      "uninstall_code" -> atomic $ onlyControllerOrSelf method_name False caller $ checkSubnet fetchCanisterId maybeSubnet $ icUninstallCode
+      "update_settings" -> atomic $ onlyControllerOrSelf method_name False caller $ checkSubnet fetchCanisterId maybeSubnet icUpdateCanisterSettings
+      "start_canister" -> atomic $ onlyControllerOrSelf method_name False caller $ checkSubnet fetchCanisterId maybeSubnet icStartCanister
+      "stop_canister" -> deferred $ onlyControllerOrSelf method_name False caller $ checkSubnet fetchCanisterId maybeSubnet $ icStopCanister ctxt_id
+      "canister_status" -> atomic $ onlyControllerOrSelf method_name True caller $ checkSubnet fetchCanisterId maybeSubnet icCanisterStatus
+      "delete_canister" -> atomic $ onlyControllerOrSelf method_name False caller $ checkSubnet fetchCanisterId maybeSubnet icDeleteCanister
       "deposit_cycles" -> atomic $ checkSubnet fetchCanisterId maybeSubnet $ icDepositCycles ctxt_id
-=======
-      "create_canister" -> atomic $ icCreateCanister caller ctxt_id
-      "install_code" -> atomic $ onlyControllerOrSelf method_name False caller $ icInstallCode caller
-      "uninstall_code" -> atomic $ onlyControllerOrSelf method_name False caller $ icUninstallCode
-      "update_settings" -> atomic $ onlyControllerOrSelf method_name False caller icUpdateCanisterSettings
-      "start_canister" -> atomic $ onlyControllerOrSelf method_name False caller icStartCanister
-      "stop_canister" -> deferred $ onlyControllerOrSelf method_name False caller $ icStopCanister ctxt_id
-      "canister_status" -> atomic $ onlyControllerOrSelf method_name True caller icCanisterStatus
-      "delete_canister" -> atomic $ onlyControllerOrSelf method_name False caller icDeleteCanister
-      "deposit_cycles" -> atomic $ icDepositCycles ctxt_id
->>>>>>> e9132861
       "provisional_create_canister_with_cycles" -> atomic $ icCreateCanisterWithCycles caller ctxt_id
       "provisional_top_up_canister" -> atomic $ checkSubnet fetchCanisterId maybeSubnet icTopUpCanister
       "raw_rand" -> atomic $ noSubnet caller maybeSubnet icRawRand
