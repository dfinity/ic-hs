--- conflicted
+++ resolved
@@ -639,12 +639,9 @@
     case subnet of
       Nothing -> reject RC_SYS_FATAL "Canister id does not belong to any subnet." Nothing
       Just x -> return x
-<<<<<<< HEAD
 
 getSubnetFromSubnetId :: (CanReject m, ICM m) => CanisterId -> m (Maybe Subnet)
 getSubnetFromSubnetId sid = find (\(id, _, _, _, _) -> sid == id) <$> gets subnets
-=======
->>>>>>> 8f47bec4
 
 getPrunedCertificate :: (CanReject m, ICM m) => Timestamp -> CanisterId -> [Path] -> m Certificate
 getPrunedCertificate time ecid paths = do
