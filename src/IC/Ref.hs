{-# LANGUAGE TypeOperators #-}
{-# LANGUAGE TypeApplications #-}
{-# LANGUAGE ConstraintKinds #-}
{-# LANGUAGE FlexibleContexts #-}
{-# LANGUAGE LambdaCase #-}
{-# LANGUAGE NamedFieldPuns #-}
{-# LANGUAGE TypeFamilies #-}
{-# LANGUAGE ScopedTypeVariables #-}
{-# LANGUAGE RankNTypes #-}
{-# LANGUAGE OverloadedLabels #-}
{-# LANGUAGE OverloadedStrings #-}
{-# LANGUAGE DataKinds #-}
{-# LANGUAGE AllowAmbiguousTypes #-}
{-# LANGUAGE MultiWayIf #-}
{-# LANGUAGE NumericUnderscores #-}
{-# LANGUAGE MultiWayIf #-}

{-|
This module implements the main abstract logic of the Internet Computer. It
assumes a pure and abstracted view on Canisters (provided by "IC.Canister"),
and deals with abstract requests ('CallRequest', 'QueryRequest', ...), so HTTP
and CBOR-level processing has already happened.
-}
module IC.Ref
  ( IC(..)
  , CallRequest(..)
  , callerOfCallRequest
  , QueryRequest(..)
  , ReadStateRequest(..)
  , RequestStatus(..)
  , ReqResponse(..)
  , CallResponse(..)
  , initialIC
  , authCallRequest
  , authQueryRequest
  , authReadStateRequest
  , submitRequest
  , handleQuery
  , handleReadState
  , runStep
  , runToCompletion
  , processSystemTasks
  -- $ Exported for use as a library, e.g. in testing
  , setAllTimesTo
  , createEmptyCanister
  -- $ Exported merely for debug introspection
  , CallContext(..)
  , Message(..)
  , CanState(..)
  , CallOrigin(..)
  , EntryPoint(..)
  , RunStatus(..)
  , CanisterContent(..)
  )
where

import qualified Data.CaseInsensitive as CI
import qualified Data.Map as M
import qualified Data.Row as R
import qualified Data.Row.Variants as V
import qualified Data.ByteString.Lazy as BS
import qualified Data.ByteString.Lazy.UTF8 as BLU
import qualified Data.Text as T
import qualified Data.Text.Encoding as T
import qualified Data.Vector as Vec
import qualified Data.Set as S
import qualified Data.Word as W
import Data.List
import Data.Maybe
import Numeric.Natural
import Data.Functor
import Control.Monad.State.Class
import Control.Monad.Except
import Control.Monad.Random.Lazy
import Data.Sequence (Seq(..))
import Data.Foldable (toList)
import Codec.Candid
import Data.Row ((.==), (.+), (.!), type (.!))
import GHC.Stack
import Network.URI (parseURI)

import IC.Types
import IC.Constants
import IC.Canister
import IC.CBOR.Utils
import IC.Id.Fresh
import IC.Id.Forms(mkSelfAuthenticatingId)
import IC.Utils
import IC.Management
import IC.HashTree hiding (Blob)
import IC.Certificate
import IC.Certificate.Value
import IC.Certificate.CBOR
import IC.Crypto
import IC.Crypto.Bitcoin as Bitcoin
import IC.Ref.IO (sendHttpRequest)

-- Abstract HTTP Interface

data CallRequest
    = CallRequest CanisterId UserId MethodName Blob
  deriving (Eq, Ord, Show)

data QueryRequest = QueryRequest CanisterId UserId MethodName Blob
data ReadStateRequest = ReadStateRequest UserId [Path]

data RequestStatus
  = Received
  | Processing
  | CallResponse CallResponse
  deriving (Show)

data CallResponse
  = Rejected (RejectCode, String, Maybe ErrorCode)
  | Replied Blob
  deriving (Show)

data ReqResponse
  = QueryResponse CallResponse
  | ReadStateResponse Certificate
  deriving (Show)

-- IC state

-- The canister state

data RunStatus
  = IsRunning
  | IsStopping [CallId]
  | IsStopped
  | IsDeleted -- not actually a run state, but convenient in this code
  deriving (Eq, Show)

data CanisterContent = CanisterContent
  { can_mod :: CanisterModule
  , wasm_state :: WasmState
  }
  deriving (Show)

data CanState = CanState
  { content :: Maybe CanisterContent -- absent when empty
  , run_status :: RunStatus
  , controllers :: S.Set EntityId
  , memory_allocation :: Natural
  , compute_allocation :: Natural
  , freezing_threshold :: Natural
  , time :: Timestamp
  , cycle_balance :: Natural
  , certified_data :: Blob
  , canister_version :: Natural
  , global_timer :: Natural
  -- |Not part of the spec, but in this implementation we schedule
  -- heartbeats only for canisters who have not been idle since the
  -- last heartbeat, so we remember the last action.
  , last_action :: Maybe EntryPoint
  }
  deriving (Show)

-- A canister entry point is either a publicly named function, a closure
-- (callback + environment) or a heartbeat.
data EntryPoint
  = Public MethodName Blob
  | Closure Callback Response Cycles
  | Heartbeat
  | GlobalTimer
  deriving (Show)

type CallId = Int
data CallContext = CallContext
  { canister :: CanisterId
  , origin :: CallOrigin
  , needs_to_respond :: NeedsToRespond
  , deleted :: Bool
  , available_cycles :: Cycles
  , last_trap :: Maybe String
      -- ^ non-normative, but yields better reject messages
  }
  deriving (Show)

data CallOrigin
  = FromUser RequestID CanisterId
  | FromCanister CallId Callback
  | FromSystemTask
  deriving (Eq, Show)

data Message
  = CallMessage
    { call_context :: CallId
    , entry :: EntryPoint
    }
  | ResponseMessage
    { call_context :: CallId
    , response :: Response
    , refunded_cycles :: Cycles
    }
  deriving (Show)

-- Finally, the full IC state:

type Subnet = (EntityId, SubnetType, W.Word64, SecretKey, [(W.Word64, W.Word64)])

isRootSubnet :: Subnet -> Bool
isRootSubnet (_, _, _, _, ranges) = checkCanisterIdInRanges ranges nns_canister_id
  where
    nns_canister_id = wordToId 0

data IC = IC
  { canisters :: CanisterId ↦ CanState
  , requests :: RequestID ↦ (CallRequest, (RequestStatus, CanisterId))
  , messages :: Seq Message
  , call_contexts :: CallId ↦ CallContext
  , rng :: StdGen
  , secretRootKey :: SecretKey
  , rootSubnet :: Maybe EntityId
  , subnets :: [Subnet]
  }
  deriving (Show)

-- The functions below want stateful access to a value of type 'IC'
type ICM m = (MonadState IC m, HasRefConfig, HasCallStack, MonadIO m)

initialIC :: [SubnetConfig] -> IO IC
initialIC subnet_configs = do
    let subnets = map sub subnet_configs
    let root_subnet = find isRootSubnet subnets
    let sk = case root_subnet of Nothing -> createSecretKeyBLS "ic-ref's very secure secret root key"
                                 Just (_, _, _, k, _) -> k
    IC mempty mempty mempty mempty <$> newStdGen <*> pure sk <*> pure (fmap (\(id, _, _, _, _) -> id) root_subnet) <*> pure subnets
  where
    sub conf = (sub_id (key conf), subnet_type conf, subnet_size conf, key conf, canister_ranges conf)
    sub_id = EntityId . mkSelfAuthenticatingId . toPublicKey
    key = createSecretKeyBLS . BLU.fromString . nonce

-- Request handling

findRequest :: RequestID -> IC -> Maybe (CallRequest, (RequestStatus, CanisterId))
findRequest rid ic = M.lookup rid (requests ic)

setReqStatus :: ICM m => RequestID -> RequestStatus -> m ()
setReqStatus rid s = modify $ \ic ->
  ic { requests = M.adjust (\(r,(_,ecid)) -> (r,(s,ecid))) rid (requests ic) }

calleeOfCallRequest :: CallRequest -> EntityId
calleeOfCallRequest = \case
    CallRequest canister_id _ _ _ -> canister_id

callerOfCallRequest :: CallRequest -> EntityId
callerOfCallRequest = \case
    CallRequest _ user_id _ _ -> user_id

callerOfRequest :: ICM m => RequestID -> m EntityId
callerOfRequest rid = gets (M.lookup rid . requests) >>= \case
    Just (ar,_) -> return (callerOfCallRequest ar)
    Nothing -> error "callerOfRequest"


-- Canister handling

createEmptyCanister :: ICM m => CanisterId -> S.Set EntityId -> Timestamp -> m ()
createEmptyCanister cid controllers time = modify $ \ic ->
    ic { canisters = M.insert cid can (canisters ic) }
  where
    can = CanState
      { content = Nothing
      , run_status = IsRunning
      , controllers = controllers
      , memory_allocation = 0
      , compute_allocation = 0
      , freezing_threshold = 2592000
      , time = time
      , cycle_balance = 0
      , certified_data = ""
      , canister_version = 0
      , global_timer = 0
      , last_action = Nothing
      }

doesCanisterExist :: ICM m => CanisterId -> m Bool
doesCanisterExist cid =
  gets (M.lookup cid . canisters) >>= \case
    Nothing -> return False
    Just CanState{ run_status = IsDeleted } -> return False
    _ -> return True

canisterMustExist :: (CanReject m, ICM m) => CanisterId -> m ()
canisterMustExist cid =
  gets (M.lookup cid . canisters) >>= \case
    Nothing ->
      reject RC_DESTINATION_INVALID ("canister does not exist: " ++ prettyID cid) (Just EC_CANISTER_NOT_FOUND)
    Just CanState{ run_status = IsDeleted } ->
      reject RC_DESTINATION_INVALID ("canister no longer exists: " ++ prettyID cid) (Just EC_CANISTER_NOT_FOUND)
    _ -> return ()

isCanisterRunning :: ICM m => CanisterId -> m Bool
isCanisterRunning cid = getRunStatus cid >>= \case
    IsRunning -> return True
    _         -> return False

isCanisterEmpty :: ICM m => CanisterId -> m Bool
isCanisterEmpty cid = isNothing . content <$> getCanister cid

getCanisterRootKey :: CanisterId -> Bitcoin.ExtendedSecretKey
getCanisterRootKey cid = Bitcoin.createExtendedKey $ rawEntityId cid 

-- The following functions assume the canister does exist.
-- It would be an internal error if they don't.

getCanister :: ICM m => CanisterId -> m CanState
getCanister cid =
  gets (M.lookup cid . canisters)
    `orElse` error ("canister does not exist: " ++ prettyID cid)

modCanister :: ICM m => CanisterId -> (CanState -> CanState) -> m ()
modCanister cid f = do
    void $ getCanister cid
    modify $ \ic -> ic { canisters = M.adjust f cid (canisters ic) }

setCanisterContent :: ICM m => CanisterId -> CanisterContent -> m ()
setCanisterContent cid content = modCanister cid $
    \cs -> cs { content = Just content }

modCanisterContent :: ICM m => CanisterId -> (CanisterContent -> CanisterContent) -> m ()
modCanisterContent cid f = do
    modCanister cid $ \c -> c { content = Just (f (fromMaybe err (content c))) }
  where err = error ("canister is empty: " ++ prettyID cid)

setCanisterState :: ICM m => CanisterId -> WasmState -> m ()
setCanisterState cid wasm_state = modCanisterContent cid $
    \cs -> cs { wasm_state = wasm_state }

getControllers :: ICM m => CanisterId -> m (S.Set EntityId)
getControllers cid = controllers <$> getCanister cid

setControllers :: ICM m => CanisterId -> (S.Set EntityId) -> m ()
setControllers cid controllers = modCanister cid $
    \cs -> cs { controllers = controllers }

setComputeAllocation :: ICM m => CanisterId -> Natural -> m ()
setComputeAllocation cid n = modCanister cid $
    \cs -> cs { compute_allocation = n }

setMemoryAllocation :: ICM m => CanisterId -> Natural -> m ()
setMemoryAllocation cid n = modCanister cid $
    \cs -> cs { memory_allocation = n }

setFreezingThreshold :: ICM m => CanisterId -> Natural -> m ()
setFreezingThreshold cid n = modCanister cid $
    \cs -> cs { freezing_threshold = n }

getBalance :: ICM m => CanisterId -> m Natural
getBalance cid = cycle_balance <$> getCanister cid

setBalance :: ICM m => CanisterId -> Natural -> m ()
setBalance cid balance = modCanister cid $
    \cs -> cs { cycle_balance = balance }

setCertifiedData :: ICM m => CanisterId -> Blob -> m ()
setCertifiedData cid b = modCanister cid $
    \cs -> cs { certified_data = b }

getRunStatus :: ICM m => CanisterId -> m RunStatus
getRunStatus cid = run_status <$> getCanister cid

setRunStatus :: ICM m => CanisterId -> RunStatus -> m ()
setRunStatus cid run_status = modCanister cid $
    \cs -> cs { run_status = run_status }

getCanisterState :: ICM m => CanisterId -> m WasmState
getCanisterState cid = wasm_state . fromJust . content <$> getCanister cid

getCanisterMod :: ICM m => CanisterId -> m CanisterModule
getCanisterMod cid = can_mod . fromJust . content <$> getCanister cid

getCanisterTime :: ICM m => CanisterId -> m Timestamp
getCanisterTime cid = time <$> getCanister cid

getCanisterVersion :: ICM m => CanisterId -> m Natural
getCanisterVersion cid = canister_version <$> getCanister cid

bumpCanisterVersion :: ICM m => CanisterId -> m ()
bumpCanisterVersion cid = modCanister cid $
    \cs -> cs { canister_version = canister_version cs + 1 }

getCanisterGlobalTimer :: ICM m => CanisterId -> m Natural
getCanisterGlobalTimer cid = global_timer <$> getCanister cid

setCanisterGlobalTimer :: ICM m => CanisterId -> Natural -> m ()
setCanisterGlobalTimer cid ts = modCanister cid $
    \cs -> cs { global_timer = ts }

module_hash :: CanState -> Maybe Blob
module_hash = fmap (raw_wasm_hash . can_mod) . content

idle_cycles_burned_per_day :: CanState -> Natural
idle_cycles_burned_per_day _ = fromInteger 0

-- Authentication and authorization of requests
--
-- The envelope has already been validated. So this includes
--  * Comparing the envelope validity with the contents
--  * Authorization of the sender
--  * ingress message inspection
--  * checking the correct effective id

type RequestValidation m = (MonadError T.Text m, ICM m)

authCallRequest :: RequestValidation m => Timestamp -> CanisterId -> EnvValidity -> CallRequest -> m ()
authCallRequest t ecid ev r@(CallRequest canister_id user_id meth arg) = do
    checkEffectiveCanisterID ecid canister_id meth arg
    valid_when ev t
    valid_for ev user_id
    valid_where ev canister_id
    inspectIngress r

authQueryRequest :: RequestValidation m => Timestamp -> CanisterId -> EnvValidity -> QueryRequest -> m ()
authQueryRequest t ecid ev (QueryRequest canister_id user_id meth arg) = do
    checkEffectiveCanisterID ecid canister_id meth arg
    valid_when ev t
    valid_for ev user_id
    valid_where ev canister_id

authReadStateRequest :: RequestValidation m => Timestamp -> CanisterId -> EnvValidity -> ReadStateRequest -> m ()
authReadStateRequest t ecid ev (ReadStateRequest user_id paths) = do
    valid_when ev t
    valid_for ev user_id
    -- Implement ACL for read requests here
    forM_ paths $ \case
      ["time"] -> return ()
      ("subnet":_) -> return ()
      ("canister":cid:"module_hash":_) ->
        assertEffectiveCanisterId ecid (EntityId cid)
      ("canister":cid:"controllers":_) ->
        assertEffectiveCanisterId ecid (EntityId cid)
      ("canister":cid:"metadata":name:_) -> do
        assertEffectiveCanisterId ecid (EntityId cid)
        name <- case fromUtf8 name of
            Nothing -> throwError "Invalid utf8 in metadata path"
            Just name -> pure name
        ex <- doesCanisterExist ecid
        when ex $ do
          mod <- getCanisterMod ecid
          cs <- getControllers ecid
          case M.lookup name (metadata mod) of
            Just (False, _) -> -- private
              unless (S.member user_id cs) $
                throwError "User is not authorized to read this metadata field"
            _ -> return () -- public or absent
      ("request_status":rid: _) | BS.length rid /= 32 -> throwError "Request IDs must be 32 bytes in length."
      ("request_status":rid: _) ->                            
        gets (findRequest rid) >>= \case
          Just (ar@(CallRequest cid _ meth arg),_) -> do
            checkEffectiveCanisterID ecid cid meth arg
            unless (user_id == callerOfCallRequest ar) $
              throwError "User is not authorized to read this request status"
            valid_where ev (calleeOfCallRequest ar)
          Nothing -> return ()
      _ -> throwError "User is not authorized to read unspecified state paths"

canisterEnv :: ICM m => CanisterId -> m Env
canisterEnv canister_id = do
  env_time <- getCanisterTime canister_id
  env_balance <- getBalance canister_id
  env_status <- getRunStatus canister_id <&> \case
      IsRunning -> Running
      IsStopping _pending -> Stopping
      IsStopped -> Stopped
      IsDeleted -> error "deleted canister encountered"
  env_canister_version <- getCanisterVersion canister_id
  env_global_timer <- getCanisterGlobalTimer canister_id
  return $ Env
    { env_self = canister_id
    , env_time
    , env_balance
    , env_status
    , env_certificate = Nothing
    , env_canister_version
    , env_global_timer
    }

-- Synchronous requests

handleQuery :: ICM m => Timestamp -> QueryRequest -> m ReqResponse
handleQuery time (QueryRequest canister_id user_id method arg) =
  fmap QueryResponse $ onReject (return . canisterRejected) $ do
    canisterMustExist canister_id
    is_running <- isCanisterRunning canister_id
    when (not is_running) $ reject RC_CANISTER_ERROR "canister is stopped" (Just EC_CANISTER_STOPPED)
    empty <- isCanisterEmpty canister_id
    when empty $ reject RC_DESTINATION_INVALID "canister is empty" (Just EC_CANISTER_EMPTY)
    wasm_state <- getCanisterState canister_id
    can_mod <- getCanisterMod canister_id
    certificate <- getDataCertificate time canister_id
    env0 <- canisterEnv canister_id
    let env = env0 { env_certificate = Just certificate }

    f <- return (M.lookup method (query_methods can_mod))
      `orElse` reject RC_DESTINATION_INVALID "query method does not exist" (Just EC_METHOD_NOT_FOUND)

    case f user_id env arg wasm_state of
      Trap msg -> reject RC_CANISTER_ERROR ("canister trapped: " ++ msg) (Just EC_CANISTER_TRAPPED)
      Return (Reject (rc, rm)) -> reject rc rm (Just EC_CANISTER_REJECTED)
      Return (Reply res) -> return $ Replied res

handleReadState :: ICM m => Timestamp -> CanisterId -> ReadStateRequest -> m (Either T.Text ReqResponse)
handleReadState time ecid (ReadStateRequest _sender paths) = onReject (\(_, s, _) -> return $ Left $ T.pack s) $ do
    -- NB: Already authorized in authSyncRequest
    cert <- getPrunedCertificate time ecid (["time"] : paths)
    return $ Right $ ReadStateResponse cert

checkEffectiveCanisterID :: RequestValidation m => CanisterId -> CanisterId -> MethodName -> Blob -> m ()
checkEffectiveCanisterID ecid cid method arg
  | cid == managementCanisterId =
    if | method == "provisional_create_canister_with_cycles" -> pure ()
       | method `elem` ["raw_rand", "http_request", "ecdsa_public_key", "sign_with_ecdsa"] -> 
         throwError $ T.pack method <>  " cannot be invoked via ingress calls"
       | otherwise -> case Codec.Candid.decode @(R.Rec ("canister_id" R..== Principal)) arg of
                        Left err ->
                          throwError $ "call to management canister is not valid candid: " <> T.pack err
                        Right r ->
                          assertEffectiveCanisterId ecid (principalToEntityId (r .! #canister_id))
  | otherwise = assertEffectiveCanisterId ecid cid

assertEffectiveCanisterId :: RequestValidation m => CanisterId -> CanisterId -> m ()
assertEffectiveCanisterId ecid cid = do
  unless (ecid == cid) $ do
    throwError $ "expected effective canister_id " <> T.pack (prettyID cid) <> ", got " <> T.pack (prettyID ecid)

inspectIngress :: RequestValidation m => CallRequest -> m ()
inspectIngress (CallRequest canister_id user_id method arg)
  | canister_id == managementCanisterId =
    if| method `elem` ["provisional_create_canister_with_cycles", "provisional_top_up_canister"]
      -> return ()
      | method `elem` [ "raw_rand", "deposit_cycles", "http_request", "ecdsa_public_key", "sign_with_ecdsa" ]
      -> throwError $ "Management method " <> T.pack method <> " cannot be invoked via an ingress call"
      | method `elem` managementMethods
      -> case decode @(R.Rec ("canister_id" R..== Principal)) arg of
        Left msg -> throwError $ "Candid failed to decode: " <> T.pack msg
        Right r -> do
            let canister_id = principalToEntityId $ r .! #canister_id
            onReject (throwError . T.pack . rejectMessage) $
                canisterMustExist canister_id
            controllers <- getControllers canister_id
            unless (user_id `S.member` controllers) $
                throwError "Wrong sender"
      | otherwise
      -> throwError $ "Unknown management method " <> T.pack method
  | otherwise = do
    onReject (throwError . T.pack . rejectMessage) $
        canisterMustExist canister_id
    empty <- isCanisterEmpty canister_id
    when empty $ throwError "canister is empty"
    wasm_state <- getCanisterState canister_id
    can_mod <- getCanisterMod canister_id
    env <- canisterEnv canister_id

    case inspect_message can_mod method user_id env arg wasm_state of
      Trap msg -> throwError $ "canister trapped in inspect_message: " <> T.pack msg
      Return () -> return ()

-- The state tree

stateTree :: Timestamp -> IC -> LabeledTree
stateTree (Timestamp t) ic = node
  [ "time" =: val t
  , "subnet" =: node (map subnet_tree (subnets ic))
  , "request_status" =: node
    [ rid =: case rs of
        Received -> node
          [ "status" =: str "received" ]
        Processing -> node
          [ "status" =: str "processing" ]
        CallResponse (Replied r) -> node
          [ "status" =: str "replied"
          , "reply" =: val r
          ]
        CallResponse (Rejected (c, msg, err)) -> node $
          [ "error_code" =: val (T.pack $ errorCode code) | code <- maybeToList err] ++
          [ "status" =: str "rejected"
          , "reject_code" =: val (rejectCode c)
          , "reject_message" =: val (T.pack msg)
          ]
    | (rid, (_, (rs, _))) <- M.toList (requests ic)
    ]
  , "canister" =: node
    [ cid =: node (
      [ "certified_data" =: val (certified_data cs)
      , "controllers" =: val (encodePrincipalList (S.toList (controllers cs)))
      ] ++
      ( case content cs of
        Nothing -> []
        Just cc ->
          [ "metadata" =: node
            [ toUtf8 n =: val c | (n,(_,c)) <- M.toList (metadata (can_mod cc)) ]
          , "module_hash" =: val (raw_wasm_hash (can_mod cc))
          ]
      )
    )
    | (EntityId cid, cs) <- M.toList (canisters ic)
    , run_status cs /= IsDeleted
    ]
  ]
  where
    node = SubTrees . mconcat
    val :: CertVal a => a -> LabeledTree
    val = Value . toCertVal
    str = val @T.Text
    (=:) = M.singleton
    subnet_tree (EntityId subnet_id, _, _, _, ranges) = subnet_id =: node (
        [ "public_key" =: val subnet_id
        , "canister_ranges" =: val (encodeCanisterRangeList $ map (\(a, b) -> (wordToId a, wordToId b)) ranges)
        ]
      )

delegationTree :: Timestamp -> SubnetId -> Blob -> [(W.Word64, W.Word64)] -> LabeledTree
delegationTree (Timestamp t) (EntityId subnet_id) subnet_pub_key ranges = node
  [ "time" =: val t
  , "subnet" =: node
    [ subnet_id =: node (
          [ "public_key" =: val subnet_pub_key
          , "canister_ranges" =: val (encodeCanisterRangeList $ map (\(a, b) -> (wordToId a, wordToId b)) ranges)
          ]
      )
    ]
  ]
  where
    node = SubTrees . mconcat
    val :: CertVal a => a -> LabeledTree
    val = Value . toCertVal
    (=:) = M.singleton

<<<<<<< HEAD
checkCanisterIdInRanges :: [(W.Word64, W.Word64)] -> CanisterId -> Bool
checkCanisterIdInRanges ranges cid = find (\(a, b) -> wordToId a <= cid && cid <= wordToId b) ranges /= Nothing
=======
getSubnetFromCanisterId' :: (CanReject m, ICM m) => CanisterId -> m (Maybe Subnet)
getSubnetFromCanisterId' cid = do
  subnets <- gets subnets
  return $ find (\(_, _, _, _, ranges) -> checkCanisterIdInRanges ranges cid) subnets
>>>>>>> d445e8f8

getSubnetFromCanisterId :: (CanReject m, ICM m) => CanisterId -> m Subnet
getSubnetFromCanisterId cid = do
    subnet <- getSubnetFromCanisterId' cid
    case subnet of
      Nothing -> reject RC_SYS_FATAL "Canister id does not belong to any subnet." Nothing
      Just x -> return x
<<<<<<< HEAD
    where
      subnetOfCid cid subnets = find (\(_, _, _, _, ranges) -> checkCanisterIdInRanges ranges cid) subnets
=======

getSubnetFromSubnetId :: (CanReject m, ICM m) => CanisterId -> m (Maybe Subnet)
getSubnetFromSubnetId sid = find (\(id, _, _, _, _) -> sid == id) <$> gets subnets
>>>>>>> d445e8f8

getPrunedCertificate :: (CanReject m, ICM m) => Timestamp -> CanisterId -> [Path] -> m Certificate
getPrunedCertificate time ecid paths = do
    root_subnet <- gets rootSubnet
    sk1 <- gets secretRootKey
    (subnet_id, _, _, sk2, ranges) <- getSubnetFromCanisterId ecid
    full_tree <- gets (construct . stateTree time)
    let cert_tree = prune full_tree (["time"] : paths)
    return $ signCertificate time sk1 (if root_subnet == Just subnet_id then Nothing else Just (subnet_id, sk2, ranges)) cert_tree

signCertificate :: Timestamp -> SecretKey -> Maybe (SubnetId, SecretKey, [(W.Word64, W.Word64)]) -> HashTree -> Certificate
signCertificate time rootKey (Just (subnet_id, subnet_key, ranges)) cert_tree =
    Certificate { cert_tree, cert_sig, cert_delegation }
 where
    cert_sig = signPure "ic-state-root" subnet_key (reconstruct cert_tree)
    cert_delegation = Just $ Delegation { del_subnet_id, del_certificate }
    del_subnet_id = rawEntityId subnet_id
    del_certificate =
      encodeCert $
      signCertificate time rootKey Nothing $
      construct $
      delegationTree time subnet_id (toPublicKey subnet_key) ranges

signCertificate _time rootKey Nothing cert_tree =
    Certificate { cert_tree, cert_sig, cert_delegation = Nothing }
 where
    cert_sig = signPure "ic-state-root" rootKey (reconstruct cert_tree)

-- If `stateTree` ever becomes a bottleneck:
-- Since ic-ref creates a fresh state tree everytime it is used, we _could_
-- construct one with just the required data, e.g. only of the canister in
-- question. That would not be secure, but `ic-ref` doesn’t have to be.
getDataCertificate :: (CanReject m, ICM m) => Timestamp -> CanisterId -> m Blob
getDataCertificate t cid = do
    encodeCert <$> getPrunedCertificate t cid
        [["time"], ["canister", rawEntityId cid, "certified_data"]]

-- Asynchronous requests

-- | Submission simply enqueues requests

submitRequest :: ICM m => RequestID -> CallRequest -> CanisterId -> m ()
submitRequest rid r ecid = modify $ \ic ->
  if M.member rid (requests ic)
  then ic
  else ic { requests = M.insert rid (r, (Received, ecid)) (requests ic) }


-- | Eventually, they are processed

processRequest :: ICM m => (RequestID, CallRequest, CanisterId) -> m ()
processRequest (rid, CallRequest canister_id _user_id method arg, ecid) =
  onReject (setReqStatus rid . CallResponse . canisterRejected) $ do
    ctxt_id <- newCallContext $ CallContext
      { canister = canister_id
      , origin = FromUser rid ecid
      , needs_to_respond = NeedsToRespond True
      , deleted = False
      , last_trap = Nothing
      , available_cycles = 0
      }
    enqueueMessage $ CallMessage
      { call_context = ctxt_id
      , entry = Public method arg
      }
    setReqStatus rid Processing

-- Call context handling

newCallContext :: ICM m => CallContext -> m CallId
newCallContext cc = state $ \ic ->
  let i = freshKey (call_contexts ic)
  in (i, ic { call_contexts = M.insert i cc (call_contexts ic)})

getCallContext :: ICM m => CallId -> m CallContext
getCallContext ctxt_id = gets ((M.! ctxt_id) . call_contexts)

modifyCallContext :: ICM m => CallId -> (CallContext -> CallContext) -> m ()
modifyCallContext ctxt_id f = modify $ \ic ->
  ic { call_contexts = M.adjust f ctxt_id (call_contexts ic) }

getCallContextCycles :: ICM m => CallId -> m Cycles
getCallContextCycles ctxt_id = available_cycles <$> getCallContext ctxt_id

setCallContextCycles :: ICM m => CallId -> Cycles -> m ()
setCallContextCycles ctxt_id cycles = modifyCallContext ctxt_id $ \ctxt ->
  ctxt { available_cycles = cycles }

respondCallContext :: ICM m => CallId -> Response -> m ()
respondCallContext ctxt_id response = do
  ctxt <- getCallContext ctxt_id
  when (deleted ctxt) $
    error "Internal error: response to deleted call context"
  when (origin ctxt == FromSystemTask) $
    error "Internal error: System tasks cannot be responded to"
  when (needs_to_respond ctxt == NeedsToRespond False) $
    error $ "Internal error: Double response when responding with " <> show response
  modifyCallContext ctxt_id $ \ctxt -> ctxt
    { needs_to_respond = NeedsToRespond False
    , available_cycles = 0
    }
  enqueueMessage $ ResponseMessage {
    call_context = ctxt_id,
    response,
    refunded_cycles = available_cycles ctxt
  }

replyCallContext :: ICM m => CallId -> Blob -> m ()
replyCallContext ctxt_id blob =
  respondCallContext ctxt_id (Reply blob)

rejectCallContext :: ICM m => CallId -> (RejectCode, String, Maybe ErrorCode) -> m ()
rejectCallContext ctxt_id (rc, msg, _err) =
  respondCallContext ctxt_id (Reject (rc, msg))

deleteCallContext :: ICM m => CallId -> m ()
deleteCallContext ctxt_id =
  modifyCallContext ctxt_id $ \ctxt ->
    if (needs_to_respond ctxt == NeedsToRespond True)
    then error "Internal error: deleteCallContext on non-responded call context"
    else if deleted ctxt
    then error "Internal error: deleteCallContext on deleted call context"
    else ctxt { deleted = True }

rememberTrap :: ICM m => CallId -> String -> m ()
rememberTrap ctxt_id msg =
  modifyCallContext ctxt_id $ \ctxt -> ctxt { last_trap = Just msg }

callerOfCallID :: ICM m => CallId -> m EntityId
callerOfCallID ctxt_id = do
  ctxt <- getCallContext ctxt_id
  case origin ctxt of
    FromUser rid _ -> callerOfRequest rid
    FromCanister other_ctxt_id _callback -> calleeOfCallID other_ctxt_id
    FromSystemTask -> return $ canister ctxt

calleeOfCallID :: ICM m => CallId -> m EntityId
calleeOfCallID ctxt_id = canister <$> getCallContext ctxt_id

needsToRespondCallID :: ICM m => CallId -> m NeedsToRespond
needsToRespondCallID ctxt_id = needs_to_respond <$> getCallContext ctxt_id

deletedCallID :: ICM m => CallId -> m Bool
deletedCallID ctxt_id = deleted <$> getCallContext ctxt_id

starveCallContext :: ICM m => CallId -> m ()
starveCallContext ctxt_id = do
  ctxt <- getCallContext ctxt_id
  let (msg, err) | Just t <- last_trap ctxt = ("canister trapped: " ++ t, EC_CANISTER_TRAPPED)
                 | otherwise                = ("canister did not respond", EC_CANISTER_DID_NOT_REPLY)
  rejectCallContext ctxt_id (RC_CANISTER_ERROR, msg, Just err)

ecidOfCallID :: ICM m => CallId -> m CanisterId
ecidOfCallID ctxt_id = do
  ctxt <- getCallContext ctxt_id
  case origin ctxt of
    FromUser _rid ecid -> return ecid
    _ -> callerOfCallID ctxt_id

-- Message handling

enqueueMessage :: ICM m => Message -> m ()
enqueueMessage m = modify $ \ic -> ic { messages = messages ic :|> m }

processMessage :: ICM m => Message -> m ()
processMessage m = case m of
  CallMessage ctxt_id entry -> onReject (rejectCallContext ctxt_id) $ do
    callee <- calleeOfCallID ctxt_id
    maybeSubnet <- getSubnetFromSubnetId callee
    if callee == managementCanisterId || isJust maybeSubnet then do
      caller <- callerOfCallID ctxt_id
      invokeManagementCanister caller maybeSubnet ctxt_id entry
    else do
      canisterMustExist callee
      status <- getRunStatus callee
      case (status, entry) of
          (IsRunning, _) -> return ()
          (IsStopping _, Closure{}) -> return ()
          -- This is a hack, detecting callbacks via the entry, and demands refactoring
          _ -> reject RC_CANISTER_ERROR "canister is not running" (Just EC_CANISTER_NOT_RUNNING)
      empty <- isCanisterEmpty callee
      when empty $ reject RC_DESTINATION_INVALID "canister is empty" (Just EC_CANISTER_EMPTY) -- NB: An empty canister cannot receive a callback.
      wasm_state <- getCanisterState callee
      can_mod <- getCanisterMod callee
      env <- canisterEnv callee
      invokeEntry ctxt_id wasm_state can_mod env entry >>= \case
        Trap msg -> do
          -- Eventually update cycle balance here
          rememberTrap ctxt_id msg
        Return (new_state, (call_actions, canister_actions)) -> do
          modCanister callee $ \cs -> cs { last_action = Just entry }
          performCallActions ctxt_id call_actions
          performCanisterActions callee canister_actions
          setCanisterState callee new_state

  ResponseMessage ctxt_id response refunded_cycles -> do
    ctxt <- getCallContext ctxt_id
    case origin ctxt of
      FromSystemTask -> error "Response from system task"
      FromUser rid _ -> setReqStatus rid $ CallResponse $
        -- NB: Here cycles disappear
        case response of
          Reject (rc, msg) -> canisterRejected (rc, msg, Nothing)
          Reply blob -> Replied blob
      FromCanister other_ctxt_id callback -> do
        -- Add refund to balance
        cid <- calleeOfCallID other_ctxt_id
        prev_balance <- getBalance cid
        setBalance cid $ prev_balance + refunded_cycles
        -- Unless deleted
        d <- deletedCallID other_ctxt_id
        unless d $
          -- Enqueue execution
          enqueueMessage $ CallMessage
            { call_context = other_ctxt_id
            , entry = Closure callback response refunded_cycles
            }

performCallActions :: (ICM m, CanReject m) => CallId -> CallActions -> m ()
performCallActions ctxt_id ca = do
  updateBalances ctxt_id (ca_new_calls ca) (ca_accept ca) (ca_mint ca)
  mapM_ (newCall ctxt_id) (ca_new_calls ca)
  mapM_ (respondCallContext ctxt_id) (ca_response ca)


performCanisterActions :: ICM m => CanisterId -> CanisterActions -> m ()
performCanisterActions cid ca = do
  mapM_ (setCertifiedData cid) (set_certified_data ca)
  mapM_ (setCanisterGlobalTimer cid) (set_global_timer ca)

updateBalances :: ICM m => CallId -> [MethodCall] -> Cycles -> Cycles -> m ()
updateBalances ctxt_id new_calls accepted minted = do
  cid <- calleeOfCallID ctxt_id

  -- Eventually update when we track cycle consumption
  let max_cycles = 0
  let cycles_consumed = 0

  prev_balance <- getBalance cid
  available <- getCallContextCycles ctxt_id
  if accepted <= available
  then do
    let to_spend = prev_balance + accepted + minted - max_cycles
    let transferred = sum [ call_transferred_cycles c | c <- new_calls]
    if transferred <= to_spend
    then do
      setBalance cid $ prev_balance
        + accepted
        + minted
        - cycles_consumed
        - transferred
      setCallContextCycles ctxt_id $ available - accepted
    else error "Internal error: More cycles transferred than available"
  else error "Internal error: More cycles accepted than available"


managementCanisterId :: EntityId
managementCanisterId = EntityId mempty


invokeManagementCanister ::
  forall m. (CanReject m, ICM m, MonadIO m) => EntityId -> Maybe Subnet -> CallId -> EntryPoint -> m ()
invokeManagementCanister caller maybeSubnet ctxt_id (Public method_name arg) =
  case method_name of
      "create_canister" -> atomic $ noSubnet caller maybeSubnet $ icCreateCanister caller ctxt_id
      "install_code" -> atomic $ onlyControllerOrSelf method_name False caller $ checkSubnet fetchCanisterId maybeSubnet $ icInstallCode caller
      "uninstall_code" -> atomic $ onlyControllerOrSelf method_name False caller $ checkSubnet fetchCanisterId maybeSubnet $ icUninstallCode
      "update_settings" -> atomic $ onlyControllerOrSelf method_name False caller $ checkSubnet fetchCanisterId maybeSubnet icUpdateCanisterSettings
      "set_controller" -> atomic $ onlyControllerOrSelf method_name False caller $ checkSubnet fetchCanisterId maybeSubnet icSetController
      "start_canister" -> atomic $ onlyControllerOrSelf method_name False caller $ checkSubnet fetchCanisterId maybeSubnet icStartCanister
      "stop_canister" -> deferred $ onlyControllerOrSelf method_name False caller $ checkSubnet fetchCanisterId maybeSubnet $ icStopCanister ctxt_id
      "canister_status" -> atomic $ onlyControllerOrSelf method_name True caller $ checkSubnet fetchCanisterId maybeSubnet icCanisterStatus
      "delete_canister" -> atomic $ onlyControllerOrSelf method_name False caller $ checkSubnet fetchCanisterId maybeSubnet icDeleteCanister
      "deposit_cycles" -> atomic $ checkSubnet fetchCanisterId maybeSubnet $ icDepositCycles ctxt_id
      "provisional_create_canister_with_cycles" -> atomic $ icCreateCanisterWithCycles caller ctxt_id
      "provisional_top_up_canister" -> atomic $ checkSubnet fetchCanisterId maybeSubnet icTopUpCanister
      "raw_rand" -> atomic $ noSubnet caller maybeSubnet icRawRand
      "http_request" -> atomic $ noSubnet caller maybeSubnet $ icHttpRequest caller ctxt_id
      "ecdsa_public_key" -> atomic $ checkSubnet (fetchCanisterIdfromMaybe caller) maybeSubnet $ icEcdsaPublicKey caller
      "sign_with_ecdsa" -> atomic $ noSubnet caller maybeSubnet $ icSignWithEcdsa caller
      "setup_initial_dkg" -> atomic $ noSubnet caller maybeSubnet $ icSetupInitialDKG
      _ -> reject RC_DESTINATION_INVALID ("Unsupported management function " ++ method_name) (Just EC_METHOD_NOT_FOUND)
  where
    -- always responds
    atomic :: forall a b.  (CandidArg a, CandidArg b) => (a -> m b) -> m ()
    atomic meth = wrap (\k x -> meth x >>= k) (replyCallContext ctxt_id) arg

    -- no implict reply
    deferred :: forall a. CandidArg a => (a -> m ()) -> m ()
    deferred meth = wrap @a @() (\_k x -> meth x) (error "unused") arg

    wrap
      :: forall a b.
      (CandidArg a, CandidArg b) =>
      ((b -> m ()) -> a -> m ()) ->
      ((Blob -> m ()) -> Blob -> m ())
    wrap method raw_reply blob =
      case decode @a blob of
        Left msg -> reject RC_CANISTER_ERROR ("Candid failed to decode: " ++ msg) (Just EC_INVALID_ENCODING)
        Right x -> method (raw_reply . encode @b) x

invokeManagementCanister _ _ _ Closure{} = error "closure invoked on management canister"
invokeManagementCanister _ _ _ Heartbeat = error "heartbeat invoked on management canister"
invokeManagementCanister _ _ _ GlobalTimer = error "global timer invoked on management canister"

icHttpRequest :: (ICM m, CanReject m) => EntityId -> CallId -> ICManagement m .! "http_request"
icHttpRequest caller ctxt_id r = do
  available <- getCallContextCycles ctxt_id
  (_, subnet_type, subnet_size, _, _) <- getSubnetFromCanisterId caller
  let fee = fromIntegral $ http_request_fee r (subnet_type, subnet_size)
  let url = T.unpack $ r .! #url
  let max_resp_size = max_response_size r
  let transform_principal_check =
        case (r .! #transform) of
          Nothing -> True
          Just t -> case t .! #function of
            FuncRef p _ -> principalToEntityId p == caller
  if
    | not transform_principal_check ->
      reject RC_CANISTER_REJECT "transform needs to be exported by the caller canister" (Just EC_CANISTER_REJECTED)
    | max_resp_size > max_response_bytes_limit ->
      reject RC_CANISTER_REJECT ("max_response_bytes cannot exceed " ++ show max_response_bytes_limit) (Just EC_CANISTER_REJECTED)
    | utf8_length (r .! #url) > max_http_request_url_length ->
      reject RC_CANISTER_REJECT "Failed to parse URL: uri too long" (Just EC_INVALID_ARGUMENT)
    | http_request_size r > max_request_bytes_limit ->
      reject RC_CANISTER_REJECT ("number of bytes to represent all request header names and values and request body exceeds the limit of " ++ show max_request_bytes_limit) (Just EC_CANISTER_REJECTED)
    | not (check_http_request_headers_number r) ->
      reject RC_CANISTER_REJECT ("number of request http headers exceeds the limit of " ++ show http_headers_max_number) (Just EC_CANISTER_REJECTED)
    | not (check_http_request_headers_name_length r) ->
      reject RC_CANISTER_REJECT ("number of bytes to represent some request http header name exceeds the limit of " ++ show http_headers_max_name_value_length) (Just EC_CANISTER_REJECTED)
    | not (check_http_request_headers_value_length r) ->
      reject RC_CANISTER_REJECT ("number of bytes to represent some request http header value exceeds the limit of " ++ show http_headers_max_name_value_length) (Just EC_CANISTER_REJECTED)
    | not (check_http_request_headers_total_size r) ->
      reject RC_CANISTER_REJECT ("total number of bytes to represent request http headers exceeds the limit of " ++ show http_headers_max_total_size) (Just EC_CANISTER_REJECTED)
    | available < fee ->
      reject RC_CANISTER_REJECT ("http_request request sent with " ++ show available ++ " cycles, but " ++ show fee ++ " cycles are required.") (Just EC_CANISTER_REJECTED)
    | otherwise -> do
      setCallContextCycles ctxt_id (available - fee)
      if
        | parseURI url == Nothing ->
          reject RC_SYS_FATAL "url must be valid according to RFC-3986" (Just EC_INVALID_ARGUMENT)
        | not (isPrefixOf "https://" url) ->
          reject RC_SYS_FATAL "url must start with https://" (Just EC_INVALID_ARGUMENT)
        | otherwise -> do
          method <- if
            | (r .! #method) == V.IsJust #get () -> return $ T.encodeUtf8 "GET"
            | (r .! #method) == V.IsJust #post () -> return $ T.encodeUtf8 "POST"
            | (r .! #method) == V.IsJust #head () -> return $ T.encodeUtf8 "HEAD"
            | otherwise -> reject RC_SYS_FATAL ("unknown HTTP method") (Just EC_CANISTER_REJECTED)
          let headers = map (\r -> (CI.mk $ T.encodeUtf8 $ r .! #name, T.encodeUtf8 $ r .! #value)) $ Vec.toList (r .! #headers)
          let body = case r .! #body of Nothing -> ""
                                        Just b -> b
          resp <- liftIO $ sendHttpRequest getRootCerts (r .! #url) method headers body
          if
            | http_response_size resp > max_resp_size ->
              reject RC_SYS_FATAL ("response body size cannot exceed " ++ show max_resp_size ++ " bytes") (Just EC_CANISTER_REJECTED)
            | not (check_http_response_headers_number resp) ->
              reject RC_SYS_FATAL ("number of response http headers exceeds the limit of " ++ show http_headers_max_number) (Just EC_CANISTER_REJECTED)
            | not (check_http_response_headers_name_length resp) ->
              reject RC_SYS_FATAL ("number of bytes to represent some response http header name exceeds the limit of " ++ show http_headers_max_name_value_length) (Just EC_CANISTER_REJECTED)
            | not (check_http_response_headers_value_length resp) ->
              reject RC_SYS_FATAL ("number of bytes to represent some response http header value exceeds the limit of " ++ show http_headers_max_name_value_length) (Just EC_CANISTER_REJECTED)
            | not (check_http_response_headers_total_size resp) ->
              reject RC_SYS_FATAL ("total number of bytes to represent response http headers exceeds the limit of " ++ show http_headers_max_total_size) (Just EC_CANISTER_REJECTED)
            | otherwise -> do
              case (r .! #transform) of
                Nothing -> return resp
                Just t -> case t .! #function of
                  FuncRef p m -> do
                      let cid = principalToEntityId p
                      let arg = R.empty
                            .+ #response .== resp
                            .+ #context .== t .! #context
                      can_mod <- getCanisterMod cid
                      wasm_state <- getCanisterState cid
                      env <- canisterEnv cid
                      case M.lookup (T.unpack m) (query_methods can_mod) of
                        Nothing -> reject RC_DESTINATION_INVALID "transform function with a given name does not exist" (Just EC_METHOD_NOT_FOUND)
                        Just f -> case f managementCanisterId env (Codec.Candid.encode arg) wasm_state of
                          Return (Reply r) -> case Codec.Candid.decode @HttpResponse r of
                            Left _ -> reject RC_CANISTER_ERROR "could not decode the response" (Just EC_INVALID_ENCODING)
                            Right resp ->
                              if fromIntegral (BS.length r) > max_response_bytes_limit then
                                reject RC_SYS_FATAL ("transformed response body size cannot exceed " ++ show max_response_bytes_limit ++ " bytes") (Just EC_CANISTER_REJECTED)
                              else
                                return resp
                          _ -> reject RC_CANISTER_ERROR "transform did not return a response properly" (Just EC_CANISTER_DID_NOT_REPLY)

icCreateCanister :: (ICM m, CanReject m) => EntityId -> CallId -> ICManagement m .! "create_canister"
icCreateCanister caller ctxt_id r = do
    forM_ (r .! #settings) validateSettings
    available <- getCallContextCycles ctxt_id
    setCallContextCycles ctxt_id 0
    (_, _, _, _, ranges) <- getSubnetFromCanisterId caller
    cid <- icCreateCanisterCommon ranges Nothing caller available
    forM_ (r .! #settings) $ applySettings cid
    return (#canister_id .== entityIdToPrincipal cid)

icCreateCanisterWithCycles :: (ICM m, CanReject m) => EntityId -> CallId -> ICManagement m .! "provisional_create_canister_with_cycles"
icCreateCanisterWithCycles caller ctxt_id r = do
    forM_ (r .! #settings) validateSettings
    ecid <- ecidOfCallID ctxt_id
    (_, _, _, _, ranges) <- getSubnetFromCanisterId ecid
    cid <- icCreateCanisterCommon ranges (principalToEntityId <$> r .! #specified_id) caller (fromMaybe cDEFAULT_PROVISIONAL_CYCLES_BALANCE (r .! #amount))
    forM_ (r .! #settings) $ applySettings cid
    return (#canister_id .== entityIdToPrincipal cid)

icCreateCanisterCommon :: (ICM m, CanReject m) => [(W.Word64, W.Word64)] -> Maybe EntityId -> EntityId -> Natural -> m EntityId
icCreateCanisterCommon ranges specified_id controller amount = do
    taken <- gets (M.keys . canisters)
    new_id <- case specified_id of
                Nothing -> do
                  case freshId ranges taken of
                    Nothing -> reject RC_SYS_FATAL ("Could not create canister. Subnet has surpassed its canister ID allocation.") Nothing
                    Just new_id -> do return new_id
                Just cid -> do
                  when (cid `elem` taken) $
                    reject RC_DESTINATION_INVALID ("The specified_id of the created canister is already in use.") Nothing
                  unless (checkCanisterIdInRanges ranges cid) $
                    reject RC_CANISTER_REJECT ("The specified_id of the created canister does not belong to the subnet's canister ranges.") Nothing
                  return cid
    let currentTime = 0 -- ic-ref lives in the 70ies
    createEmptyCanister new_id (S.singleton controller) currentTime
    -- Here we fill up the canister with the cycles provided by the caller
    setBalance new_id amount
    return new_id

validateSettings :: CanReject m => Settings -> m ()
validateSettings r = do
    forM_ (r .! #compute_allocation) $ \n -> do
        unless (n <= 100) $
            reject RC_CANISTER_ERROR "Compute allocation not <= 100" (Just EC_CANISTER_CONTRACT_VIOLATION)
    forM_ (r .! #memory_allocation) $ \n -> do
        unless (n <= 2^(48::Int)) $
            reject RC_CANISTER_ERROR "Memory allocation not <= 2^48" (Just EC_CANISTER_CONTRACT_VIOLATION)
    forM_ (r .! #freezing_threshold) $ \n -> do
        unless (n < 2^(64::Int)) $
            reject RC_CANISTER_ERROR "Freezing threshold not < 2^64" (Just EC_CANISTER_CONTRACT_VIOLATION)
    forM_ (r .! #controllers) $ \n -> do
        forM_ (r .! #controller) $ \_ -> do
            reject RC_CANISTER_ERROR "The fields 'controller' and 'controllers' must not be set simultaneously." (Just EC_CANISTER_CONTRACT_VIOLATION)
        unless (length n <= 10) $
            reject RC_CANISTER_ERROR "Controllers cannot be > 10" (Just EC_CANISTER_CONTRACT_VIOLATION)

applySettings :: ICM m => EntityId -> Settings -> m ()
applySettings cid r = do
    forM_ (r .! #controller) $ setControllers cid . S.fromList . map principalToEntityId . singleton
    forM_ (r .! #controllers) $ setControllers cid . S.fromList . map principalToEntityId . Vec.toList
    forM_ (r .! #compute_allocation) $ setComputeAllocation cid
    forM_ (r .! #memory_allocation) $ setMemoryAllocation cid
    forM_ (r .! #freezing_threshold) $ setFreezingThreshold cid

onlyControllerOrSelf ::
  (ICM m, CanReject m, (r .! "canister_id") ~ Principal) =>
  String -> Bool -> EntityId -> (R.Rec r -> m a) -> (R.Rec r -> m a)
onlyControllerOrSelf method_name self caller act r = do
    let canister_id = principalToEntityId (r .! #canister_id)
    canisterMustExist canister_id
    controllers <- getControllers canister_id
    let allowed = if self then S.insert canister_id controllers else controllers
    if caller `S.member` allowed
    then act r
    else reject RC_CANISTER_ERROR (
        prettyID caller <> " is not authorized to call " ++ method_name ++ " on canister " <>
        prettyID canister_id <> ", Allowed principals are: " <> intercalate ", " (map prettyID (S.toList allowed)))
        (Just EC_NOT_AUTHORIZED)

fetchCanisterIdfromMaybe ::
  ((r .! "canister_id") ~ Maybe Principal) =>
  EntityId -> R.Rec r -> EntityId
fetchCanisterIdfromMaybe cid r =
  case r .! #canister_id of Nothing -> cid
                            Just c -> principalToEntityId c

fetchCanisterId ::
  ((r .! "canister_id") ~ Principal) =>
  R.Rec r -> EntityId
fetchCanisterId r = principalToEntityId (r .! #canister_id)

checkSubnet ::
  (ICM m, CanReject m) =>
  (r -> EntityId) -> Maybe Subnet -> (r -> m a) -> (r -> m a)
checkSubnet _ Nothing act r = act r
checkSubnet c (Just (subnet_id, _, _, _, _)) act r = do
    let canister_id = c r
    canisterMustExist canister_id
    (subnet_id', _, _, _, _) <- getSubnetFromCanisterId canister_id
    if subnet_id == subnet_id'
    then act r
    else reject RC_CANISTER_ERROR (
        prettyID canister_id <> " does not belong to subnet " <>
        prettyID subnet_id)
        (Just EC_INVALID_ARGUMENT)

noSubnet ::
  (ICM m, CanReject m) =>
  EntityId -> Maybe Subnet -> (r -> m a) -> (r -> m a)
noSubnet _ Nothing act r = act r
noSubnet caller (Just (subnet_id, _, _, _, _)) act r = do
    root_subnet_id <- gets rootSubnet
    (caller_subnet_id, _, _, _, _) <- getSubnetFromCanisterId caller
    if (root_subnet_id == Just caller_subnet_id || subnet_id == caller_subnet_id) then
      act r
    else
      reject RC_CANISTER_ERROR "the caller must be on the root subnet or belong to the target subnet" (Just EC_INVALID_ARGUMENT)

icInstallCode :: (ICM m, CanReject m) => EntityId -> ICManagement m .! "install_code"
icInstallCode caller r = do
    let canister_id = principalToEntityId (r .! #canister_id)
    let arg = r .! #arg
    new_can_mod <- return (parseCanister (r .! #wasm_module))
      `onErr` (\err -> reject RC_CANISTER_ERROR ("Parsing failed: " ++ err) (Just EC_INVALID_MODULE))
    was_empty <- isCanisterEmpty canister_id

    let
      reinstall = do
        env <- canisterEnv canister_id
        let env1 = env { env_canister_version = env_canister_version env + 1, env_global_timer = 0 }
        (wasm_state, ca) <- return (init_method new_can_mod caller env1 arg)
          `onTrap` (\msg -> reject RC_CANISTER_ERROR ("Initialization trapped: " ++ msg) (Just EC_CANISTER_TRAPPED))
        setCanisterContent canister_id $ CanisterContent
            { can_mod = new_can_mod
            , wasm_state = wasm_state
            }
        performCanisterActions canister_id ca
        bumpCanisterVersion canister_id
        when (set_global_timer ca == Nothing) $ setCanisterGlobalTimer canister_id 0

      install = do
        unless was_empty $
          reject RC_CANISTER_ERROR "canister is not empty during installation" (Just EC_CANISTER_NOT_EMPTY)
        reinstall

      upgrade = do
        when was_empty $
          reject RC_CANISTER_ERROR "canister is empty during upgrade" (Just EC_CANISTER_EMPTY)
        old_wasm_state <- getCanisterState canister_id
        old_can_mod <- getCanisterMod canister_id
        env <- canisterEnv canister_id
        let env1 = env
        (ca1, mem) <- return (pre_upgrade_method old_can_mod old_wasm_state caller env1)
          `onTrap` (\msg -> reject RC_CANISTER_ERROR ("Pre-upgrade trapped: " ++ msg) (Just EC_CANISTER_TRAPPED))
        -- TODO: update balance in env based on ca1 here, once canister actions
        -- can change balances
        let env2 = env { env_canister_version = env_canister_version env + 1, env_global_timer = 0 }
        (new_wasm_state, ca2) <- return (post_upgrade_method new_can_mod caller env2 mem arg)
          `onTrap` (\msg -> reject RC_CANISTER_ERROR ("Post-upgrade trapped: " ++ msg) (Just EC_CANISTER_TRAPPED))

        setCanisterContent canister_id $ CanisterContent
            { can_mod = new_can_mod
            , wasm_state = new_wasm_state
            }
        performCanisterActions canister_id (ca1 { set_global_timer = Nothing } <> ca2)
        bumpCanisterVersion canister_id
        when (set_global_timer ca2 == Nothing) $ setCanisterGlobalTimer canister_id 0

    R.switch (r .! #mode) $ R.empty
      .+ #install .== (\() -> install)
      .+ #reinstall .== (\() -> reinstall)
      .+ #upgrade .== (\() -> upgrade)

icUninstallCode :: (ICM m, CanReject m) => ICManagement m .! "uninstall_code"
icUninstallCode r = do
    let canister_id = principalToEntityId (r .! #canister_id)
    -- empty canister, resetting selected state
    modCanister canister_id $ \can_state -> can_state
      { content = Nothing
      , certified_data = ""
      , canister_version = canister_version can_state + 1
      , global_timer = 0
      }
    -- reject all call open contexts of this canister
    gets (M.toList . call_contexts) >>= mapM_ (\(ctxt_id, ctxt) ->
        when (canister ctxt == canister_id && needs_to_respond ctxt == NeedsToRespond True) $ do
            rejectCallContext ctxt_id (RC_CANISTER_REJECT, "Canister has been uninstalled", Just EC_CANISTER_EMPTY)
            deleteCallContext ctxt_id
        )

icUpdateCanisterSettings :: (ICM m, CanReject m) => ICManagement m .! "update_settings"
icUpdateCanisterSettings r = do
    let canister_id = principalToEntityId (r .! #canister_id)
    validateSettings (r .! #settings)
    applySettings canister_id (r .! #settings)
    bumpCanisterVersion canister_id

icSetController :: (ICM m, CanReject m) => ICManagement m .! "set_controller"
icSetController r = do
    let canister_id = principalToEntityId (r .! #canister_id)
    setControllers canister_id $ S.fromList $ [principalToEntityId (r .! #new_controller)]
    bumpCanisterVersion canister_id

icStartCanister :: (ICM m, CanReject m) => ICManagement m .! "start_canister"
icStartCanister r = do
    let canister_id = principalToEntityId (r .! #canister_id)
    getRunStatus canister_id >>= \case
        IsRunning -> return ()
        IsStopping pending -> do
            forM_ pending $ \ctxt_id ->
                rejectCallContext ctxt_id (RC_CANISTER_ERROR, "Canister has been restarted", Just EC_CANISTER_RESTARTED)
            setRunStatus canister_id IsRunning
        IsStopped -> setRunStatus canister_id IsRunning
        IsDeleted -> error "deleted canister encountered"

icStopCanister ::
  (ICM m, CanReject m) =>
  (a -> m b) ~ (ICManagement m .! "stop_canister") =>
  CallId -> a -> m ()
icStopCanister ctxt_id r = do
    let canister_id = principalToEntityId (r .! #canister_id)
    getRunStatus canister_id >>= \case
        IsRunning -> setRunStatus canister_id (IsStopping [ctxt_id])
        IsStopping pending -> setRunStatus canister_id (IsStopping (pending ++ [ctxt_id]))
        IsStopped -> replyCallContext ctxt_id (encode ())
        IsDeleted -> error "deleted canister encountered"

actuallyStopCanister :: ICM m => CanisterId -> m ()
actuallyStopCanister canister_id =
    getRunStatus canister_id >>= \case
        IsStopping pending -> do
            setRunStatus canister_id IsStopped
            forM_ pending $ \ctxt_id ->
              replyCallContext ctxt_id (Codec.Candid.encode ())
        IsRunning -> error "unexpected canister status"
        IsStopped -> error "unexpected canister status"
        IsDeleted -> error "deleted canister encountered"

icCanisterStatus :: (ICM m, CanReject m) => ICManagement m .! "canister_status"
icCanisterStatus r = do
    let canister_id = principalToEntityId (r .! #canister_id)
    s <- getRunStatus canister_id >>= \case
        IsRunning -> return (V.IsJust #running ())
        IsStopping _pending -> return (V.IsJust #stopping ())
        IsStopped -> return (V.IsJust #stopped ())
        IsDeleted -> error "deleted canister encountered"
    can_state <- getCanister canister_id
    hash <- module_hash <$> getCanister canister_id
    cycles <- getBalance canister_id
    idle_cycles_burned_per_day <- idle_cycles_burned_per_day <$> getCanister canister_id
    let single_controller = case S.toList (controllers can_state) of [] -> cDEFAULT_PRINCIPAL_ZERO_CONTROLLERS
                                                                     [c] -> entityIdToPrincipal c
                                                                     _ -> cDEFAULT_PRINCIPAL_MULTIPLE_CONTROLLERS
    return $ R.empty
      .+ #status .== s
      .+ #settings .== (R.empty
        .+ #controller .== single_controller
        .+ #controllers .== Vec.fromList (map entityIdToPrincipal (S.toList (controllers can_state)))
        .+ #memory_allocation .== memory_allocation can_state
        .+ #compute_allocation .== compute_allocation can_state
        .+ #freezing_threshold .== freezing_threshold can_state
      )
      .+ #memory_size .== 0 -- not implemented here
      .+ #module_hash .== hash
      .+ #cycles .== cycles
      .+ #idle_cycles_burned_per_day .== idle_cycles_burned_per_day


icDeleteCanister :: (ICM m, CanReject m) => ICManagement m .! "delete_canister"
icDeleteCanister r = do
    let canister_id = principalToEntityId (r .! #canister_id)
    getRunStatus canister_id >>= \case
        IsRunning -> reject RC_CANISTER_ERROR "Cannot delete running canister" (Just EC_CANISTER_NOT_STOPPED)
        IsStopping _pending -> reject RC_CANISTER_ERROR "Cannot delete stopping canister" (Just EC_CANISTER_NOT_STOPPED)
        IsStopped -> return ()
        IsDeleted -> error "deleted canister encountered"

    setRunStatus canister_id IsDeleted

icDepositCycles :: (ICM m, CanReject m) => CallId -> ICManagement m .! "deposit_cycles"
icDepositCycles ctxt_id r = do
    let canister_id = principalToEntityId (r .! #canister_id)
    canisterMustExist canister_id

    cycles <- getCallContextCycles ctxt_id
    available <- getCallContextCycles ctxt_id
    setCallContextCycles ctxt_id (available - cycles)
    prev_balance <- getBalance canister_id
    setBalance canister_id $ prev_balance + cycles

icTopUpCanister :: (ICM m, CanReject m) => ICManagement m .! "provisional_top_up_canister"
icTopUpCanister r = do
    let canister_id = principalToEntityId (r .! #canister_id)
    canisterMustExist canister_id

    prev_balance <- getBalance canister_id
    setBalance canister_id $ prev_balance + (r .! #amount)

icRawRand :: ICM m => ICManagement m .! "raw_rand"
icRawRand _r = runRandIC $ BS.pack <$> replicateM 32 getRandom

runRandIC :: ICM m => Rand StdGen a -> m a
runRandIC a = state $ \ic ->
    let (x, g) = runRand a (rng ic)
    in (x, ic { rng = g })

icEcdsaPublicKey :: (ICM m, CanReject m) => EntityId -> ICManagement m .! "ecdsa_public_key"
icEcdsaPublicKey caller r = do
    let cid = fetchCanisterIdfromMaybe caller r
    canisterMustExist cid
    let key = getCanisterRootKey cid
    case Bitcoin.derivePublicKey key (r .! #derivation_path) of
      Left err -> reject RC_CANISTER_ERROR err (Just EC_INVALID_ENCODING)
      Right k -> return $ R.empty
                   .+ #public_key .== (publicKeyToDER k)
                   .+ #chain_code .== (extractChainCode k)

icSignWithEcdsa :: (ICM m, CanReject m) => EntityId -> ICManagement m .! "sign_with_ecdsa"
icSignWithEcdsa caller r = do
    let key = getCanisterRootKey caller
    case Bitcoin.derivePrivateKey key (r .! #derivation_path) of
      Left err -> reject RC_CANISTER_ERROR err  (Just EC_INVALID_ENCODING)
      Right k -> do
        case Bitcoin.toHash256 (r .! #message_hash) of
          Left err -> reject RC_CANISTER_ERROR err (Just EC_INVALID_ENCODING)
          Right h ->
            return $ R.empty
              .+ #signature .== (Bitcoin.sign k h)
 
invokeEntry :: ICM m =>
    CallId -> WasmState -> CanisterModule -> Env -> EntryPoint ->
    m (TrapOr (WasmState, UpdateResult))
invokeEntry ctxt_id wasm_state can_mod env entry = do
    needs_to_respond <- needsToRespondCallID ctxt_id
    available <- getCallContextCycles ctxt_id
    case entry of
      Public method dat -> do
        caller <- callerOfCallID ctxt_id
        case lookupUpdate method can_mod of
          Just f -> return $ f caller env needs_to_respond available dat wasm_state
          Nothing -> do
            let reject = Reject (RC_DESTINATION_INVALID, "method does not exist: " ++ method)
            return $ Return (wasm_state, (noCallActions { ca_response = Just reject}, noCanisterActions))
      Closure cb r refund -> do
        case callbacks can_mod cb env needs_to_respond available r refund wasm_state of
            Trap err -> do
              rememberTrap ctxt_id err
              return $
                  case cleanup_callback cb of
                      Just closure -> case cleanup can_mod closure env wasm_state of
                          Trap err' -> Trap err'
                          Return (wasm_state', ()) ->
                              Return (wasm_state', (noCallActions, noCanisterActions))
                      Nothing -> Trap err
            Return (wasm_state, actions) -> return $ Return (wasm_state, actions)
      Heartbeat -> return $ do
        case heartbeat can_mod env wasm_state of
            Trap _ -> Return (wasm_state, (noCallActions, noCanisterActions))
            Return (wasm_state, (calls, actions)) ->
                Return (wasm_state, (noCallActions { ca_new_calls = calls }, actions))
      GlobalTimer -> return $ do
        case canister_global_timer can_mod env wasm_state of
            Trap _ -> Return (wasm_state, (noCallActions, noCanisterActions))
            Return (wasm_state, (calls, actions)) ->
                Return (wasm_state, (noCallActions { ca_new_calls = calls }, actions))
  where
    lookupUpdate method can_mod
        | Just f <- M.lookup method (update_methods can_mod) = Just f
        | Just f <- M.lookup method (query_methods can_mod)  = Just (asUpdate f)
        | otherwise = Nothing

icSetupInitialDKG :: (ICM m, CanReject m) => ICManagement m .! "setup_initial_dkg"
icSetupInitialDKG r = do
  let node_ids = Vec.toList $ r .! #node_ids
  if node_ids == nub node_ids then return ()
  else reject RC_CANISTER_ERROR "Expected a set of NodeIds. Some NodeId is repeated." (Just EC_INVALID_ARGUMENT)

newCall :: (ICM m, CanReject m) => CallId -> MethodCall -> m ()
newCall from_ctxt_id call = do
  caller <- calleeOfCallID from_ctxt_id
  caller_subnet_id <- getSubnetFromCanisterId caller
  let target = call_callee call
  target_subnet_id <- getSubnetFromSubnetId target
  unless (isRootSubnet caller_subnet_id) $ do
    case target_subnet_id of
      Nothing -> return ()
      Just _ -> reject RC_DESTINATION_INVALID "Only NNS canisters can call a subnet ID directly." (Just EC_CANISTER_NOT_FOUND)
  new_ctxt_id <- newCallContext $ CallContext
    { canister = target
    , origin = FromCanister from_ctxt_id (call_callback call)
    , needs_to_respond = NeedsToRespond True
    , deleted = False
    , last_trap = Nothing
    , available_cycles = call_transferred_cycles call
    }
  enqueueMessage $ CallMessage
    { call_context = new_ctxt_id
    , entry = Public (call_method_name call) (call_arg call)
    }

-- Scheduling

-- | Pick next request in state `received`
nextReceived :: ICM m => m (Maybe (RequestID, CallRequest, CanisterId))
nextReceived = gets $ \ic -> listToMaybe
  [ (rid,r,ecid) | (rid, (r, (Received, ecid))) <- M.toList (requests ic) ]

-- A call context is still waiting for a response if…
willReceiveResponse :: IC -> CallId -> Bool
willReceiveResponse ic c = c `elem`
  -- there is another call context promising to respond to this
  [ c'
  | CallContext { needs_to_respond = NeedsToRespond True, deleted = False, origin = FromCanister c' _}
      <- M.elems (call_contexts ic)
  ] ++
  -- there is an in-flight call or response message:
  [ call_context m | m <- toList (messages ic) ] ++
  -- there this canister is waiting for some canister to stop
  [ c'
  | CanState { run_status = IsStopping pending } <- M.elems (canisters ic)
  , c' <- pending
  ]
  -- NB: this could be implemented more efficient if kepts a counter of
  -- outstanding calls in each call context

-- | Find a starved call context
nextStarved :: ICM m => m (Maybe CallId)
nextStarved = gets $ \ic -> listToMaybe
  [ c
  | (c, CallContext { needs_to_respond = NeedsToRespond True } ) <- M.toList (call_contexts ic)
  , not $ willReceiveResponse ic c
  ]

-- | Find a canister in stopping state that is, well, stopped
nextStoppedCanister :: ICM m => m (Maybe CanisterId)
nextStoppedCanister = gets $ \ic -> listToMaybe
  [ cid
  | (cid, CanState { run_status = IsStopping _ }) <- M.toList (canisters ic)
  -- no call context still waiting for a response
  , null [ ()
    | (c, ctxt) <- M.toList (call_contexts ic)
    , canister ctxt == cid
    , not (deleted ctxt)
    , willReceiveResponse ic c
    ]
  ]


-- | Pick (and remove) next message from queue
popMessage :: ICM m => m (Maybe Message)
popMessage = state $ \ic ->
  case messages ic of
    Empty -> (Nothing, ic)
    m :<| ms -> (Just m, ic { messages = ms })

-- | Fake time increase
bumpTime :: ICM m => m ()
bumpTime = modify $
  \ic -> ic { canisters = M.map (\cs -> cs { time = time cs +1 }) (canisters ic) }

setAllTimesTo :: ICM m => Timestamp -> m ()
setAllTimesTo ts = modify $
  \ic -> ic { canisters = M.map (\cs -> cs { time = ts }) (canisters ic) }

runHeartbeat :: ICM m => CanisterId -> m ()
runHeartbeat cid = do
  can <- getCanister cid
  is_empty   <- isCanisterEmpty cid
  is_running <- isCanisterRunning cid
  when (not (idleSinceLastHeartbeat $ last_action can) && not is_empty && is_running) $ do
    new_ctxt_id <- newCallContext $ CallContext
      { canister = cid
      , origin = FromSystemTask
      , needs_to_respond = NeedsToRespond False
      , deleted = False
      , last_trap = Nothing
      , available_cycles = 0
      }
    processMessage $ CallMessage
      { call_context = new_ctxt_id
      , entry = Heartbeat
      }

runGlobalTimer :: ICM m => CanisterId -> m ()
runGlobalTimer cid = do
  is_empty   <- isCanisterEmpty cid
  is_running <- isCanisterRunning cid
  Timestamp current_time <- getCanisterTime cid
  global_timer <- getCanisterGlobalTimer cid
  let should_fire = global_timer /= 0 && current_time >= global_timer
  when (should_fire && is_running && not is_empty) $ do
    setCanisterGlobalTimer cid 0
    new_ctxt_id <- newCallContext $ CallContext
      { canister = cid
      , origin = FromSystemTask
      , needs_to_respond = NeedsToRespond False
      , deleted = False
      , last_trap = Nothing
      , available_cycles = 0
      }
    processMessage $ CallMessage
      { call_context = new_ctxt_id
      , entry = GlobalTimer
      }

processSystemTasks :: ICM m => m ()
processSystemTasks = do
  cs <- gets (M.keys . canisters)
  forM_ cs runHeartbeat
  forM_ cs runGlobalTimer

idleSinceLastHeartbeat :: Maybe EntryPoint -> Bool
idleSinceLastHeartbeat (Just Heartbeat) = True
idleSinceLastHeartbeat _                = False

-- | Returns true if a step was taken
runStep :: ICM m => m Bool
runStep = do
  bumpTime
  try
    [ with nextReceived processRequest
    , with popMessage processMessage
    , with nextStarved starveCallContext
    , with nextStoppedCanister actuallyStopCanister
    ]
  where
    try = foldr (\g r -> g >>= \case True -> return True; False -> r) (return False)
    with sel act = sel >>= maybe (return False) (\x -> act x >> return True)

runToCompletion :: ICM m => m ()
runToCompletion = repeatWhileTrue runStep



-- Error handling plumbing

type CanReject = MonadError (RejectCode, String, Maybe ErrorCode)
reject :: CanReject m => RejectCode -> String -> Maybe ErrorCode -> m a2
reject code msg err = throwError (code, msg, err)

canisterRejected :: (RejectCode, String, Maybe ErrorCode) -> CallResponse
canisterRejected (rc, msg, err) =  Rejected (rc, msg, Just $ maybe EC_CANISTER_REJECTED id err)

rejectMessage :: (RejectCode, String, Maybe ErrorCode) -> String
rejectMessage (_rc, msg, _err) = msg

onReject :: ICM m =>
  ((RejectCode, String, Maybe ErrorCode) -> m b) ->
  (forall m'. (CanReject m', ICM m') => m' b) -> m b
onReject h act = runExceptT act >>= \case
  Left cs -> h cs
  Right x -> return x


onErr :: Monad m => m (Either a b) -> (a -> m b) -> m b
onErr a b = a >>= either b return

orElse :: Monad m => m (Maybe a) -> m a -> m a
orElse a b = a >>= maybe b return

onTrap :: Monad m => m (TrapOr a) -> (String -> m a) -> m a
onTrap a b = a >>= \case { Trap msg -> b msg; Return x -> return x }
<|MERGE_RESOLUTION|>--- conflicted
+++ resolved
@@ -628,15 +628,10 @@
     val = Value . toCertVal
     (=:) = M.singleton
 
-<<<<<<< HEAD
-checkCanisterIdInRanges :: [(W.Word64, W.Word64)] -> CanisterId -> Bool
-checkCanisterIdInRanges ranges cid = find (\(a, b) -> wordToId a <= cid && cid <= wordToId b) ranges /= Nothing
-=======
 getSubnetFromCanisterId' :: (CanReject m, ICM m) => CanisterId -> m (Maybe Subnet)
 getSubnetFromCanisterId' cid = do
   subnets <- gets subnets
   return $ find (\(_, _, _, _, ranges) -> checkCanisterIdInRanges ranges cid) subnets
->>>>>>> d445e8f8
 
 getSubnetFromCanisterId :: (CanReject m, ICM m) => CanisterId -> m Subnet
 getSubnetFromCanisterId cid = do
@@ -644,14 +639,9 @@
     case subnet of
       Nothing -> reject RC_SYS_FATAL "Canister id does not belong to any subnet." Nothing
       Just x -> return x
-<<<<<<< HEAD
-    where
-      subnetOfCid cid subnets = find (\(_, _, _, _, ranges) -> checkCanisterIdInRanges ranges cid) subnets
-=======
 
 getSubnetFromSubnetId :: (CanReject m, ICM m) => CanisterId -> m (Maybe Subnet)
 getSubnetFromSubnetId sid = find (\(id, _, _, _, _) -> sid == id) <$> gets subnets
->>>>>>> d445e8f8
 
 getPrunedCertificate :: (CanReject m, ICM m) => Timestamp -> CanisterId -> [Path] -> m Certificate
 getPrunedCertificate time ecid paths = do
