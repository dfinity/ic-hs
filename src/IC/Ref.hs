{-# LANGUAGE TypeOperators #-}
{-# LANGUAGE TypeApplications #-}
{-# LANGUAGE ConstraintKinds #-}
{-# LANGUAGE FlexibleContexts #-}
{-# LANGUAGE LambdaCase #-}
{-# LANGUAGE NamedFieldPuns #-}
{-# LANGUAGE TypeFamilies #-}
{-# LANGUAGE ScopedTypeVariables #-}
{-# LANGUAGE RankNTypes #-}
{-# LANGUAGE OverloadedLabels #-}
{-# LANGUAGE OverloadedStrings #-}
{-# LANGUAGE DataKinds #-}
{-# LANGUAGE AllowAmbiguousTypes #-}
{-# LANGUAGE MultiWayIf #-}
{-# LANGUAGE NumericUnderscores #-}

{-|
This module implements the main abstract logic of the Internet Computer. It
assumes a pure and abstracted view on Canisters (provided by "IC.Canister"),
and deals with abstract requests ('CallRequest', 'QueryRequest', ...), so HTTP
and CBOR-level processing has already happened.
-}
module IC.Ref
  ( IC(..)
  , CallRequest(..)
  , callerOfCallRequest
  , QueryRequest(..)
  , ReadStateRequest(..)
  , RequestStatus(..)
  , ReqResponse(..)
  , CallResponse(..)
  , initialIC
  , authCallRequest
  , authQueryRequest
  , authReadStateRequest
  , submitRequest
  , handleQuery
  , handleReadState
  , runStep
  , runToCompletion
  , processSystemTasks
  -- $ Exported for use as a library, e.g. in testing
  , setAllTimesTo
  , createEmptyCanister
  -- $ Exported merely for debug introspection
  , CallContext(..)
  , Message(..)
  , CanState(..)
  , CallOrigin(..)
  , EntryPoint(..)
  , RunStatus(..)
  , CanisterContent(..)
  )
where

import qualified Data.Map as M
import qualified Data.Row as R
import qualified Data.Row.Variants as V
import qualified Data.ByteString.Lazy as BS
import qualified Data.ByteString.Lazy.UTF8 as BLU
import qualified Data.Text as T
import qualified Data.Vector as Vec
import qualified Data.Set as S
import qualified Data.Word as W
import Data.List
import Data.Maybe
import Numeric.Natural
import Data.Functor
import Control.Monad.State.Class
import Control.Monad.Except
import Control.Monad.Random.Lazy
import Data.Sequence (Seq(..))
import Data.Foldable (toList)
import Codec.Candid
import Data.Row ((.==), (.+), (.!), type (.!))
import GHC.Stack

import IC.Types
import IC.Constants
import IC.Canister
import IC.CBOR.Utils
import IC.Id.Fresh
import IC.Id.Forms(mkSelfAuthenticatingId)
import IC.Utils
import IC.Management
import IC.HashTree hiding (Blob)
import IC.Certificate
import IC.Certificate.Value
import IC.Certificate.CBOR
import IC.Crypto
import IC.Crypto.Bitcoin as Bitcoin
import IC.Ref.IO (sendHttpRequest)

-- Abstract HTTP Interface

data CallRequest
    = CallRequest CanisterId UserId MethodName Blob
  deriving (Eq, Ord, Show)

data QueryRequest = QueryRequest CanisterId UserId MethodName Blob
data ReadStateRequest = ReadStateRequest UserId [Path]

data RequestStatus
  = Received
  | Processing
  | CallResponse CallResponse
  deriving (Show)

data CallResponse
  = Rejected (RejectCode, String, Maybe ErrorCode)
  | Replied Blob
  deriving (Show)

data ReqResponse
  = QueryResponse CallResponse
  | ReadStateResponse Certificate
  deriving (Show)

-- IC state

-- The canister state

data RunStatus
  = IsRunning
  | IsStopping [CallId]
  | IsStopped
  | IsDeleted -- not actually a run state, but convenient in this code
  deriving (Eq, Show)

data CanisterContent = CanisterContent
  { can_mod :: CanisterModule
  , wasm_state :: WasmState
  }
  deriving (Show)

data CanState = CanState
  { content :: Maybe CanisterContent -- absent when empty
  , run_status :: RunStatus
  , controllers :: S.Set EntityId
  , memory_allocation :: Natural
  , compute_allocation :: Natural
  , freezing_threshold :: Natural
  , time :: Timestamp
  , cycle_balance :: Natural
  , certified_data :: Blob
<<<<<<< HEAD
  , canister_state_counter :: Natural
  , global_timer :: Natural
=======
  , canister_version :: Natural
>>>>>>> 5a076ad1
  -- |Not part of the spec, but in this implementation we schedule
  -- heartbeats only for canisters who have not been idle since the
  -- last heartbeat, so we remember the last action.
  , last_action :: Maybe EntryPoint
  }
  deriving (Show)

-- A canister entry point is either a publicly named function, a closure
-- (callback + environment) or a heartbeat.
data EntryPoint
  = Public MethodName Blob
  | Closure Callback Response Cycles
  | Heartbeat
  | GlobalTimer
  deriving (Show)

type CallId = Int
data CallContext = CallContext
  { canister :: CanisterId
  , origin :: CallOrigin
  , needs_to_respond :: NeedsToRespond
  , deleted :: Bool
  , available_cycles :: Cycles
  , last_trap :: Maybe String
      -- ^ non-normative, but yields better reject messages
  }
  deriving (Show)

data CallOrigin
  = FromUser RequestID CanisterId
  | FromCanister CallId Callback
  | FromSystemTask
  deriving (Eq, Show)

data Message
  = CallMessage
    { call_context :: CallId
    , entry :: EntryPoint
    }
  | ResponseMessage
    { call_context :: CallId
    , response :: Response
    , refunded_cycles :: Cycles
    }
  deriving (Show)

-- Finally, the full IC state:

data IC = IC
  { canisters :: CanisterId ↦ CanState
  , requests :: RequestID ↦ (CallRequest, (RequestStatus, CanisterId))
  , messages :: Seq Message
  , call_contexts :: CallId ↦ CallContext
  , rng :: StdGen
  , secretRootKey :: SecretKey
  , rootSubnet :: Maybe EntityId
  , subnets :: [(EntityId, SubnetType, SecretKey, [(W.Word64, W.Word64)])]
  }
  deriving (Show)

-- The functions below want stateful access to a value of type 'IC'
type ICM m = (MonadState IC m, HasCallStack, MonadIO m)

initialIC :: [SubnetConfig] -> IO IC
initialIC subnets = do
    let root_subnet = find (\conf -> subnet_type conf == System) subnets
    let sk = case root_subnet of Nothing -> createSecretKeyBLS "ic-ref's very secure secret root key"
                                 Just conf -> key conf
    IC mempty mempty mempty mempty <$> newStdGen <*> pure sk <*> pure (fmap (sub_id . key) root_subnet) <*> pure (map sub subnets)
  where
    sub conf = (sub_id (key conf), subnet_type conf, key conf, canister_ranges conf)
    sub_id = EntityId . mkSelfAuthenticatingId . toPublicKey
    key = createSecretKeyBLS . BLU.fromString . nonce

-- Request handling

findRequest :: RequestID -> IC -> Maybe (CallRequest, (RequestStatus, CanisterId))
findRequest rid ic = M.lookup rid (requests ic)

setReqStatus :: ICM m => RequestID -> RequestStatus -> m ()
setReqStatus rid s = modify $ \ic ->
  ic { requests = M.adjust (\(r,(_,ecid)) -> (r,(s,ecid))) rid (requests ic) }

calleeOfCallRequest :: CallRequest -> EntityId
calleeOfCallRequest = \case
    CallRequest canister_id _ _ _ -> canister_id

callerOfCallRequest :: CallRequest -> EntityId
callerOfCallRequest = \case
    CallRequest _ user_id _ _ -> user_id

callerOfRequest :: ICM m => RequestID -> m EntityId
callerOfRequest rid = gets (M.lookup rid . requests) >>= \case
    Just (ar,_) -> return (callerOfCallRequest ar)
    Nothing -> error "callerOfRequest"


-- Canister handling

createEmptyCanister :: ICM m => CanisterId -> S.Set EntityId -> Timestamp -> m ()
createEmptyCanister cid controllers time = modify $ \ic ->
    ic { canisters = M.insert cid can (canisters ic) }
  where
    can = CanState
      { content = Nothing
      , run_status = IsRunning
      , controllers = controllers
      , memory_allocation = 0
      , compute_allocation = 0
      , freezing_threshold = 2592000
      , time = time
      , cycle_balance = 0
      , certified_data = ""
<<<<<<< HEAD
      , canister_state_counter = 0
      , global_timer = 0
=======
      , canister_version = 0
>>>>>>> 5a076ad1
      , last_action = Nothing
      }

doesCanisterExist :: ICM m => CanisterId -> m Bool
doesCanisterExist cid =
  gets (M.lookup cid . canisters) >>= \case
    Nothing -> return False
    Just CanState{ run_status = IsDeleted } -> return False
    _ -> return True

canisterMustExist :: (CanReject m, ICM m) => CanisterId -> m ()
canisterMustExist cid =
  gets (M.lookup cid . canisters) >>= \case
    Nothing ->
      reject RC_DESTINATION_INVALID ("canister does not exist: " ++ prettyID cid) (Just EC_CANISTER_NOT_FOUND)
    Just CanState{ run_status = IsDeleted } ->
      reject RC_DESTINATION_INVALID ("canister no longer exists: " ++ prettyID cid) (Just EC_CANISTER_NOT_FOUND)
    _ -> return ()

isCanisterRunning :: ICM m => CanisterId -> m Bool
isCanisterRunning cid = getRunStatus cid >>= \case
    IsRunning -> return True
    _         -> return False

isCanisterEmpty :: ICM m => CanisterId -> m Bool
isCanisterEmpty cid = isNothing . content <$> getCanister cid

getCanisterRootKey :: CanisterId -> Bitcoin.ExtendedSecretKey
getCanisterRootKey cid = Bitcoin.createExtendedKey $ rawEntityId cid 

-- The following functions assume the canister does exist.
-- It would be an internal error if they don't.

getCanister :: ICM m => CanisterId -> m CanState
getCanister cid =
  gets (M.lookup cid . canisters)
    `orElse` error ("canister does not exist: " ++ prettyID cid)

modCanister :: ICM m => CanisterId -> (CanState -> CanState) -> m ()
modCanister cid f = do
    void $ getCanister cid
    modify $ \ic -> ic { canisters = M.adjust f cid (canisters ic) }

setCanisterContent :: ICM m => CanisterId -> CanisterContent -> m ()
setCanisterContent cid content = modCanister cid $
    \cs -> cs { content = Just content }

modCanisterContent :: ICM m => CanisterId -> (CanisterContent -> CanisterContent) -> m ()
modCanisterContent cid f = do
    modCanister cid $ \c -> c { content = Just (f (fromMaybe err (content c))) }
  where err = error ("canister is empty: " ++ prettyID cid)

setCanisterState :: ICM m => CanisterId -> WasmState -> m ()
setCanisterState cid wasm_state = modCanisterContent cid $
    \cs -> cs { wasm_state = wasm_state }

getControllers :: ICM m => CanisterId -> m (S.Set EntityId)
getControllers cid = controllers <$> getCanister cid

setControllers :: ICM m => CanisterId -> (S.Set EntityId) -> m ()
setControllers cid controllers = modCanister cid $
    \cs -> cs { controllers = controllers }

setComputeAllocation :: ICM m => CanisterId -> Natural -> m ()
setComputeAllocation cid n = modCanister cid $
    \cs -> cs { compute_allocation = n }

setMemoryAllocation :: ICM m => CanisterId -> Natural -> m ()
setMemoryAllocation cid n = modCanister cid $
    \cs -> cs { memory_allocation = n }

setFreezingThreshold :: ICM m => CanisterId -> Natural -> m ()
setFreezingThreshold cid n = modCanister cid $
    \cs -> cs { freezing_threshold = n }

getBalance :: ICM m => CanisterId -> m Natural
getBalance cid = cycle_balance <$> getCanister cid

setBalance :: ICM m => CanisterId -> Natural -> m ()
setBalance cid balance = modCanister cid $
    \cs -> cs { cycle_balance = balance }

setCertifiedData :: ICM m => CanisterId -> Blob -> m ()
setCertifiedData cid b = modCanister cid $
    \cs -> cs { certified_data = b }

getRunStatus :: ICM m => CanisterId -> m RunStatus
getRunStatus cid = run_status <$> getCanister cid

setRunStatus :: ICM m => CanisterId -> RunStatus -> m ()
setRunStatus cid run_status = modCanister cid $
    \cs -> cs { run_status = run_status }

getCanisterState :: ICM m => CanisterId -> m WasmState
getCanisterState cid = wasm_state . fromJust . content <$> getCanister cid

getCanisterMod :: ICM m => CanisterId -> m CanisterModule
getCanisterMod cid = can_mod . fromJust . content <$> getCanister cid

getCanisterTime :: ICM m => CanisterId -> m Timestamp
getCanisterTime cid = time <$> getCanister cid

getCanisterVersion :: ICM m => CanisterId -> m Natural
getCanisterVersion cid = canister_version <$> getCanister cid

bumpCanisterVersion :: ICM m => CanisterId -> m ()
bumpCanisterVersion cid = modCanister cid $
    \cs -> cs { canister_version = canister_version cs + 1 }

getCanisterGlobalTimer :: ICM m => CanisterId -> m Natural
getCanisterGlobalTimer cid = global_timer <$> getCanister cid

setCanisterGlobalTimer :: ICM m => CanisterId -> Natural -> m ()
setCanisterGlobalTimer cid ts = modCanister cid $
    \cs -> cs { global_timer = ts }

module_hash :: CanState -> Maybe Blob
module_hash = fmap (raw_wasm_hash . can_mod) . content

idle_cycles_burned_per_day :: CanState -> Natural
idle_cycles_burned_per_day _ = fromInteger 0

-- Authentication and authorization of requests
--
-- The envelope has already been validated. So this includes
--  * Comparing the envelope validity with the contents
--  * Authorization of the sender
--  * ingress message inspection
--  * checking the correct effective id

type RequestValidation m = (MonadError T.Text m, ICM m)

authCallRequest :: RequestValidation m => Timestamp -> CanisterId -> EnvValidity -> CallRequest -> m ()
authCallRequest t ecid ev r@(CallRequest canister_id user_id meth arg) = do
    checkEffectiveCanisterID ecid canister_id meth arg
    valid_when ev t
    valid_for ev user_id
    valid_where ev canister_id
    inspectIngress r

authQueryRequest :: RequestValidation m => Timestamp -> CanisterId -> EnvValidity -> QueryRequest -> m ()
authQueryRequest t ecid ev (QueryRequest canister_id user_id meth arg) = do
    checkEffectiveCanisterID ecid canister_id meth arg
    valid_when ev t
    valid_for ev user_id
    valid_where ev canister_id

authReadStateRequest :: RequestValidation m => Timestamp -> CanisterId -> EnvValidity -> ReadStateRequest -> m ()
authReadStateRequest t ecid ev (ReadStateRequest user_id paths) = do
    valid_when ev t
    valid_for ev user_id
    -- Implement ACL for read requests here
    forM_ paths $ \case
      ["time"] -> return ()
      ("subnet":_) -> return ()
      ("canister":cid:"module_hash":_) ->
        assertEffectiveCanisterId ecid (EntityId cid)
      ("canister":cid:"controllers":_) ->
        assertEffectiveCanisterId ecid (EntityId cid)
      ("canister":cid:"metadata":name:_) -> do
        assertEffectiveCanisterId ecid (EntityId cid)
        name <- case fromUtf8 name of
            Nothing -> throwError "Invalid utf8 in metadata path"
            Just name -> pure name
        ex <- doesCanisterExist ecid
        when ex $ do
          mod <- getCanisterMod ecid
          cs <- getControllers ecid
          case M.lookup name (metadata mod) of
            Just (False, _) -> -- private
              unless (S.member user_id cs) $
                throwError "User is not authorized to read this metadata field"
            _ -> return () -- public or absent
      ("request_status":rid: _) | BS.length rid /= 32 -> throwError "Request IDs must be 32 bytes in length."
      ("request_status":rid: _) ->                            
        gets (findRequest rid) >>= \case
          Just (ar@(CallRequest cid _ meth arg),_) -> do
            checkEffectiveCanisterID ecid cid meth arg
            unless (user_id == callerOfCallRequest ar) $
              throwError "User is not authorized to read this request status"
            valid_where ev (calleeOfCallRequest ar)
          Nothing -> return ()
      _ -> throwError "User is not authorized to read unspecified state paths"

canisterEnv :: ICM m => CanisterId -> m Env
canisterEnv canister_id = do
  env_time <- getCanisterTime canister_id
  env_balance <- getBalance canister_id
  env_status <- getRunStatus canister_id <&> \case
      IsRunning -> Running
      IsStopping _pending -> Stopping
      IsStopped -> Stopped
      IsDeleted -> error "deleted canister encountered"
<<<<<<< HEAD
  env_canister_state_counter <- getCanisterStateCounter canister_id
  env_global_timer <- getCanisterGlobalTimer canister_id
=======
  env_canister_version <- getCanisterVersion canister_id
>>>>>>> 5a076ad1
  return $ Env
    { env_self = canister_id
    , env_time
    , env_balance
    , env_status
    , env_certificate = Nothing
<<<<<<< HEAD
    , env_canister_state_counter
    , env_global_timer
=======
    , env_canister_version
>>>>>>> 5a076ad1
    }

-- Synchronous requests

handleQuery :: ICM m => Timestamp -> QueryRequest -> m ReqResponse
handleQuery time (QueryRequest canister_id user_id method arg) =
  fmap QueryResponse $ onReject (return . canisterRejected) $ do
    canisterMustExist canister_id
    is_running <- isCanisterRunning canister_id
    when (not is_running) $ reject RC_CANISTER_ERROR "canister is stopped" (Just EC_CANISTER_STOPPED)
    empty <- isCanisterEmpty canister_id
    when empty $ reject RC_DESTINATION_INVALID "canister is empty" (Just EC_CANISTER_EMPTY)
    wasm_state <- getCanisterState canister_id
    can_mod <- getCanisterMod canister_id
    certificate <- getDataCertificate time canister_id
    env0 <- canisterEnv canister_id
    let env = env0 { env_certificate = Just certificate }

    f <- return (M.lookup method (query_methods can_mod))
      `orElse` reject RC_DESTINATION_INVALID "query method does not exist" (Just EC_METHOD_NOT_FOUND)

    case f user_id env arg wasm_state of
      Trap msg -> reject RC_CANISTER_ERROR ("canister trapped: " ++ msg) (Just EC_CANISTER_TRAPPED)
      Return (Reject (rc, rm)) -> reject rc rm (Just EC_CANISTER_REJECTED)
      Return (Reply res) -> return $ Replied res

handleReadState :: ICM m => Timestamp -> CanisterId -> ReadStateRequest -> m (Either T.Text ReqResponse)
handleReadState time ecid (ReadStateRequest _sender paths) = onReject (\(_, s, _) -> return $ Left $ T.pack s) $ do
    -- NB: Already authorized in authSyncRequest
    cert <- getPrunedCertificate time ecid (["time"] : paths)
    return $ Right $ ReadStateResponse cert

checkEffectiveCanisterID :: RequestValidation m => CanisterId -> CanisterId -> MethodName -> Blob -> m ()
checkEffectiveCanisterID ecid cid method arg
  | cid == managementCanisterId =
    if | method == "provisional_create_canister_with_cycles" -> pure ()
       | method `elem` ["raw_rand", "http_request", "ecdsa_public_key", "sign_with_ecdsa"] -> 
         throwError $ T.pack method <>  " cannot be invoked via ingress calls"
       | otherwise -> case Codec.Candid.decode @(R.Rec ("canister_id" R..== Principal)) arg of
                        Left err ->
                          throwError $ "call to management canister is not valid candid: " <> T.pack err
                        Right r ->
                          assertEffectiveCanisterId ecid (principalToEntityId (r .! #canister_id))
  | otherwise = assertEffectiveCanisterId ecid cid

assertEffectiveCanisterId :: RequestValidation m => CanisterId -> CanisterId -> m ()
assertEffectiveCanisterId ecid cid = do
  unless (ecid == cid) $ do
    throwError $ "expected effective canister_id " <> T.pack (prettyID cid) <> ", got " <> T.pack (prettyID ecid)

inspectIngress :: RequestValidation m => CallRequest -> m ()
inspectIngress (CallRequest canister_id user_id method arg)
  | canister_id == managementCanisterId =
    if| method `elem` ["provisional_create_canister_with_cycles", "provisional_top_up_canister"]
      -> return ()
      | method `elem` [ "raw_rand", "deposit_cycles", "http_request", "ecdsa_public_key", "sign_with_ecdsa" ]
      -> throwError $ "Management method " <> T.pack method <> " cannot be invoked via an ingress call"
      | method `elem` managementMethods
      -> case decode @(R.Rec ("canister_id" R..== Principal)) arg of
        Left msg -> throwError $ "Candid failed to decode: " <> T.pack msg
        Right r -> do
            let canister_id = principalToEntityId $ r .! #canister_id
            onReject (throwError . T.pack . rejectMessage) $
                canisterMustExist canister_id
            controllers <- getControllers canister_id
            unless (user_id `S.member` controllers) $
                throwError "Wrong sender"
      | otherwise
      -> throwError $ "Unknown management method " <> T.pack method
  | otherwise = do
    onReject (throwError . T.pack . rejectMessage) $
        canisterMustExist canister_id
    getRunStatus canister_id >>= \case
       IsRunning -> return ()
       _ -> throwError "canister is stopped"
    empty <- isCanisterEmpty canister_id
    when empty $ throwError "canister is empty"
    wasm_state <- getCanisterState canister_id
    can_mod <- getCanisterMod canister_id
    env <- canisterEnv canister_id

    case inspect_message can_mod method user_id env arg wasm_state of
      Trap msg -> throwError $ "canister trapped in inspect_message: " <> T.pack msg
      Return () -> return ()

-- The state tree

stateTree :: Timestamp -> IC -> LabeledTree
stateTree (Timestamp t) ic = node
  [ "time" =: val t
  , "subnet" =: node (map subnet_tree (subnets ic))
  , "request_status" =: node
    [ rid =: case rs of
        Received -> node
          [ "status" =: str "received" ]
        Processing -> node
          [ "status" =: str "processing" ]
        CallResponse (Replied r) -> node
          [ "status" =: str "replied"
          , "reply" =: val r
          ]
        CallResponse (Rejected (c, msg, err)) -> node $
          [ "error_code" =: val (T.pack $ errorCode code) | code <- maybeToList err] ++
          [ "status" =: str "rejected"
          , "reject_code" =: val (rejectCode c)
          , "reject_message" =: val (T.pack msg)
          ]
    | (rid, (_, (rs, _))) <- M.toList (requests ic)
    ]
  , "canister" =: node
    [ cid =: node (
      [ "certified_data" =: val (certified_data cs)
      , "controllers" =: val (encodePrincipalList (S.toList (controllers cs)))
      ] ++
      ( case content cs of
        Nothing -> []
        Just cc ->
          [ "metadata" =: node
            [ toUtf8 n =: val c | (n,(_,c)) <- M.toList (metadata (can_mod cc)) ]
          , "module_hash" =: val (raw_wasm_hash (can_mod cc))
          ]
      )
    )
    | (EntityId cid, cs) <- M.toList (canisters ic)
    , run_status cs /= IsDeleted
    ]
  ]
  where
    node = SubTrees . mconcat
    val :: CertVal a => a -> LabeledTree
    val = Value . toCertVal
    str = val @T.Text
    (=:) = M.singleton
    subnet_tree (EntityId subnet_id, _, _, ranges) = subnet_id =: node (
        [ "public_key" =: val subnet_id
        , "canister_ranges" =: val (encodeCanisterRangeList $ map (\(a, b) -> (wordToId a, wordToId b)) ranges)
        ]
      )

delegationTree :: Timestamp -> SubnetId -> Blob -> [(W.Word64, W.Word64)] -> LabeledTree
delegationTree (Timestamp t) (EntityId subnet_id) subnet_pub_key ranges = node
  [ "time" =: val t
  , "subnet" =: node
    [ subnet_id =: node (
          [ "public_key" =: val subnet_pub_key
          , "canister_ranges" =: val (encodeCanisterRangeList $ map (\(a, b) -> (wordToId a, wordToId b)) ranges)
          ]
      )
    ]
  ]
  where
    node = SubTrees . mconcat
    val :: CertVal a => a -> LabeledTree
    val = Value . toCertVal
    (=:) = M.singleton

getSubnetFromCanisterId :: (CanReject m, ICM m) => CanisterId -> m (EntityId, SubnetType, SecretKey, [(W.Word64, W.Word64)])
getSubnetFromCanisterId cid = do
    subnets <- gets subnets
    case subnetOfCid cid subnets of
      Nothing -> reject RC_SYS_FATAL "Canister id does not belong to any subnet." Nothing
      Just x -> return x
    where
      subnetOfCid cid subnets = find (\(_, _, _, ranges) -> find (\(a, b) -> wordToId a <= cid && cid <= wordToId b) ranges /= Nothing) subnets

getPrunedCertificate :: (CanReject m, ICM m) => Timestamp -> CanisterId -> [Path] -> m Certificate
getPrunedCertificate time ecid paths = do
    root_subnet <- gets rootSubnet
    sk1 <- gets secretRootKey
    (subnet_id, _, sk2, ranges) <- getSubnetFromCanisterId ecid
    full_tree <- gets (construct . stateTree time)
    let cert_tree = prune full_tree (["time"] : paths)
    return $ signCertificate time sk1 (if root_subnet == Just subnet_id then Nothing else Just (subnet_id, sk2, ranges)) cert_tree

signCertificate :: Timestamp -> SecretKey -> Maybe (SubnetId, SecretKey, [(W.Word64, W.Word64)]) -> HashTree -> Certificate
signCertificate time rootKey (Just (subnet_id, subnet_key, ranges)) cert_tree =
    Certificate { cert_tree, cert_sig, cert_delegation }
 where
    cert_sig = signPure "ic-state-root" subnet_key (reconstruct cert_tree)
    cert_delegation = Just $ Delegation { del_subnet_id, del_certificate }
    del_subnet_id = rawEntityId subnet_id
    del_certificate =
      encodeCert $
      signCertificate time rootKey Nothing $
      construct $
      delegationTree time subnet_id (toPublicKey subnet_key) ranges

signCertificate _time rootKey Nothing cert_tree =
    Certificate { cert_tree, cert_sig, cert_delegation = Nothing }
 where
    cert_sig = signPure "ic-state-root" rootKey (reconstruct cert_tree)

-- If `stateTree` ever becomes a bottleneck:
-- Since ic-ref creates a fresh state tree everytime it is used, we _could_
-- construct one with just the required data, e.g. only of the canister in
-- question. That would not be secure, but `ic-ref` doesn’t have to be.
getDataCertificate :: (CanReject m, ICM m) => Timestamp -> CanisterId -> m Blob
getDataCertificate t cid = do
    encodeCert <$> getPrunedCertificate t cid
        [["time"], ["canister", rawEntityId cid, "certified_data"]]

-- Asynchronous requests

-- | Submission simply enqueues requests

submitRequest :: ICM m => RequestID -> CallRequest -> CanisterId -> m ()
submitRequest rid r ecid = modify $ \ic ->
  if M.member rid (requests ic)
  then ic
  else ic { requests = M.insert rid (r, (Received, ecid)) (requests ic) }


-- | Eventually, they are processed

processRequest :: ICM m => (RequestID, CallRequest, CanisterId) -> m ()
processRequest (rid, CallRequest canister_id _user_id method arg, ecid) =
  onReject (setReqStatus rid . CallResponse . canisterRejected) $ do
    ctxt_id <- newCallContext $ CallContext
      { canister = canister_id
      , origin = FromUser rid ecid
      , needs_to_respond = NeedsToRespond True
      , deleted = False
      , last_trap = Nothing
      , available_cycles = 0
      }
    enqueueMessage $ CallMessage
      { call_context = ctxt_id
      , entry = Public method arg
      }
    setReqStatus rid Processing

-- Call context handling

newCallContext :: ICM m => CallContext -> m CallId
newCallContext cc = state $ \ic ->
  let i = freshKey (call_contexts ic)
  in (i, ic { call_contexts = M.insert i cc (call_contexts ic)})

getCallContext :: ICM m => CallId -> m CallContext
getCallContext ctxt_id = gets ((M.! ctxt_id) . call_contexts)

modifyCallContext :: ICM m => CallId -> (CallContext -> CallContext) -> m ()
modifyCallContext ctxt_id f = modify $ \ic ->
  ic { call_contexts = M.adjust f ctxt_id (call_contexts ic) }

getCallContextCycles :: ICM m => CallId -> m Cycles
getCallContextCycles ctxt_id = available_cycles <$> getCallContext ctxt_id

setCallContextCycles :: ICM m => CallId -> Cycles -> m ()
setCallContextCycles ctxt_id cycles = modifyCallContext ctxt_id $ \ctxt ->
  ctxt { available_cycles = cycles }

respondCallContext :: ICM m => CallId -> Response -> m ()
respondCallContext ctxt_id response = do
  ctxt <- getCallContext ctxt_id
  when (deleted ctxt) $
    error "Internal error: response to deleted call context"
  when (origin ctxt == FromSystemTask) $
    error "Internal error: System tasks cannot be responded to"
  when (needs_to_respond ctxt == NeedsToRespond False) $
    error $ "Internal error: Double response when responding with " <> show response
  modifyCallContext ctxt_id $ \ctxt -> ctxt
    { needs_to_respond = NeedsToRespond False
    , available_cycles = 0
    }
  enqueueMessage $ ResponseMessage {
    call_context = ctxt_id,
    response,
    refunded_cycles = available_cycles ctxt
  }

replyCallContext :: ICM m => CallId -> Blob -> m ()
replyCallContext ctxt_id blob =
  respondCallContext ctxt_id (Reply blob)

rejectCallContext :: ICM m => CallId -> (RejectCode, String, Maybe ErrorCode) -> m ()
rejectCallContext ctxt_id (rc, msg, _err) =
  respondCallContext ctxt_id (Reject (rc, msg))

deleteCallContext :: ICM m => CallId -> m ()
deleteCallContext ctxt_id =
  modifyCallContext ctxt_id $ \ctxt ->
    if (needs_to_respond ctxt == NeedsToRespond True)
    then error "Internal error: deleteCallContext on non-responded call context"
    else if deleted ctxt
    then error "Internal error: deleteCallContext on deleted call context"
    else ctxt { deleted = True }

rememberTrap :: ICM m => CallId -> String -> m ()
rememberTrap ctxt_id msg =
  modifyCallContext ctxt_id $ \ctxt -> ctxt { last_trap = Just msg }

callerOfCallID :: ICM m => CallId -> m EntityId
callerOfCallID ctxt_id = do
  ctxt <- getCallContext ctxt_id
  case origin ctxt of
    FromUser rid _ -> callerOfRequest rid
    FromCanister other_ctxt_id _callback -> calleeOfCallID other_ctxt_id
    FromSystemTask -> return $ canister ctxt

calleeOfCallID :: ICM m => CallId -> m EntityId
calleeOfCallID ctxt_id = canister <$> getCallContext ctxt_id

needsToRespondCallID :: ICM m => CallId -> m NeedsToRespond
needsToRespondCallID ctxt_id = needs_to_respond <$> getCallContext ctxt_id

deletedCallID :: ICM m => CallId -> m Bool
deletedCallID ctxt_id = deleted <$> getCallContext ctxt_id

starveCallContext :: ICM m => CallId -> m ()
starveCallContext ctxt_id = do
  ctxt <- getCallContext ctxt_id
  let (msg, err) | Just t <- last_trap ctxt = ("canister trapped: " ++ t, EC_CANISTER_TRAPPED)
                 | otherwise                = ("canister did not respond", EC_CANISTER_DID_NOT_REPLY)
  rejectCallContext ctxt_id (RC_CANISTER_ERROR, msg, Just err)

ecidOfCallID :: ICM m => CallId -> m CanisterId
ecidOfCallID ctxt_id = do
  ctxt <- getCallContext ctxt_id
  case origin ctxt of
    FromUser _rid ecid -> return ecid
    _ -> callerOfCallID ctxt_id

-- Message handling

enqueueMessage :: ICM m => Message -> m ()
enqueueMessage m = modify $ \ic -> ic { messages = messages ic :|> m }

processMessage :: ICM m => Message -> m ()
processMessage m = case m of
  CallMessage ctxt_id entry -> onReject (rejectCallContext ctxt_id) $ do
    callee <- calleeOfCallID ctxt_id
    if callee == managementCanisterId
    then do
      caller <- callerOfCallID ctxt_id
      rejectAsCanister $
        invokeManagementCanister caller ctxt_id entry
    else do
      canisterMustExist callee
      status <- getRunStatus callee
      case (status, entry) of
          (IsRunning, _) -> return ()
          (IsStopping _, Closure{}) -> return ()
          -- This is a hack, detecting callbacks via the entry, and demands refactoring
          _ -> reject RC_CANISTER_ERROR "canister is not running" (Just EC_CANISTER_NOT_RUNNING)
      empty <- isCanisterEmpty callee
      when empty $ reject RC_DESTINATION_INVALID "canister is empty" (Just EC_CANISTER_EMPTY) -- NB: An empty canister cannot receive a callback.
      wasm_state <- getCanisterState callee
      can_mod <- getCanisterMod callee
      env <- canisterEnv callee
      invokeEntry ctxt_id wasm_state can_mod env entry >>= \case
        Trap msg -> do
          -- Eventually update cycle balance here
          rememberTrap ctxt_id msg
        Return (new_state, (call_actions, canister_actions)) -> do
          modCanister callee $ \cs -> cs { last_action = Just entry }
          performCallActions ctxt_id call_actions
          performCanisterActions callee canister_actions
          setCanisterState callee new_state

  ResponseMessage ctxt_id response refunded_cycles -> do
    ctxt <- getCallContext ctxt_id
    case origin ctxt of
      FromSystemTask -> error "Response from system task"
      FromUser rid _ -> setReqStatus rid $ CallResponse $
        -- NB: Here cycles disappear
        case response of
          Reject (rc, msg) -> canisterRejected (rc, msg, Nothing)
          Reply blob -> Replied blob
      FromCanister other_ctxt_id callback -> do
        -- Add refund to balance
        cid <- calleeOfCallID other_ctxt_id
        prev_balance <- getBalance cid
        setBalance cid $ prev_balance + refunded_cycles
        -- Unless deleted
        d <- deletedCallID other_ctxt_id
        unless d $
          -- Enqueue execution
          enqueueMessage $ CallMessage
            { call_context = other_ctxt_id
            , entry = Closure callback response refunded_cycles
            }

performCallActions :: ICM m => CallId -> CallActions -> m ()
performCallActions ctxt_id ca = do
  updateBalances ctxt_id (ca_new_calls ca) (ca_accept ca)
  mapM_ (newCall ctxt_id) (ca_new_calls ca)
  mapM_ (respondCallContext ctxt_id) (ca_response ca)


performCanisterActions :: ICM m => CanisterId -> CanisterActions -> m ()
performCanisterActions cid ca = do
  mapM_ (setCertifiedData cid) (set_certified_data ca)
  mapM_ (setCanisterGlobalTimer cid) (set_global_timer ca)

updateBalances :: ICM m => CallId -> [MethodCall] -> Cycles -> m ()
updateBalances ctxt_id new_calls accepted = do
  cid <- calleeOfCallID ctxt_id

  -- Eventually update when we track cycle consumption
  let max_cycles = 0
  let cycles_consumed = 0

  prev_balance <- getBalance cid
  available <- getCallContextCycles ctxt_id
  if accepted <= available
  then do
    let to_spend = prev_balance + accepted - max_cycles
    let transferred = sum [ call_transferred_cycles c | c <- new_calls]
    if transferred <= to_spend
    then do
      setBalance cid $ prev_balance
        + accepted
        - cycles_consumed
        - transferred
      setCallContextCycles ctxt_id $ available - accepted
    else error "Internal error: More cycles transferred than available"
  else error "Internal error: More cycles accepted than available"


managementCanisterId :: EntityId
managementCanisterId = EntityId mempty


invokeManagementCanister ::
  forall m. (CanReject m, ICM m, MonadIO m) => EntityId -> CallId -> EntryPoint -> m ()
invokeManagementCanister caller ctxt_id (Public method_name arg) =
  case method_name of
      "create_canister" -> atomic $ icCreateCanister caller ctxt_id
      "install_code" -> atomic $ onlyController caller $ icInstallCode caller
      "uninstall_code" -> atomic $ onlyController caller $ icUninstallCode
      "update_settings" -> atomic $ onlyController caller icUpdateCanisterSettings
      "start_canister" -> atomic $ onlyController caller icStartCanister
      "stop_canister" -> deferred $ onlyController caller $ icStopCanister ctxt_id
      "canister_status" -> atomic $ onlyController caller icCanisterStatus
      "delete_canister" -> atomic $ onlyController caller icDeleteCanister
      "deposit_cycles" -> atomic $ icDepositCycles ctxt_id
      "provisional_create_canister_with_cycles" -> atomic $ icCreateCanisterWithCycles caller ctxt_id
      "provisional_top_up_canister" -> atomic icTopUpCanister
      "raw_rand" -> atomic icRawRand
      "http_request" -> atomic $ icHttpRequest caller
      "ecdsa_public_key" -> atomic $ icEcdsaPublicKey caller
      "sign_with_ecdsa" -> atomic $ icSignWithEcdsa caller
      _ -> reject RC_DESTINATION_INVALID ("Unsupported management function " ++ method_name) (Just EC_METHOD_NOT_FOUND)
  where
    -- always responds
    atomic :: forall a b.  (CandidArg a, CandidArg b) => (a -> m b) -> m ()
    atomic meth = wrap (\k x -> meth x >>= k) (replyCallContext ctxt_id) arg

    -- no implict reply
    deferred :: forall a. CandidArg a => (a -> m ()) -> m ()
    deferred meth = wrap @a @() (\_k x -> meth x) (error "unused") arg

    wrap
      :: forall a b.
      (CandidArg a, CandidArg b) =>
      ((b -> m ()) -> a -> m ()) ->
      ((Blob -> m ()) -> Blob -> m ())
    wrap method raw_reply blob =
      case decode @a blob of
        Left msg -> reject RC_CANISTER_ERROR ("Candid failed to decode: " ++ msg) (Just EC_INVALID_ENCODING)
        Right x -> method (raw_reply . encode @b) x

invokeManagementCanister _ _ Closure{} = error "closure invoked on management canister"
invokeManagementCanister _ _ Heartbeat = error "heartbeat invoked on management canister"
invokeManagementCanister _ _ GlobalTimer = error "global timer invoked on management canister"

icHttpRequest :: (ICM m, CanReject m) => EntityId -> ICManagement m .! "http_request"
icHttpRequest caller r = do
    resp <- liftIO $ sendHttpRequest (r .! #url)
    case (r .! #transform) of
      Nothing -> return resp
      Just t -> case t .! #function of
        FuncRef p m -> do
            let cid = principalToEntityId p
            let arg = R.empty
                  .+ #response .== resp
                  .+ #context .== t .! #context
            unless (cid == caller) $
              reject RC_CANISTER_REJECT "transform needs to be exported by a caller canister" (Just EC_CANISTER_REJECTED)
            can_mod <- getCanisterMod cid
            wasm_state <- getCanisterState cid
            env <- canisterEnv cid
            case M.lookup (T.unpack m) (query_methods can_mod) of
              Nothing -> reject RC_DESTINATION_INVALID "transform function with a given name does not exist" (Just EC_METHOD_NOT_FOUND)
              Just f -> case f managementCanisterId env (Codec.Candid.encode arg) wasm_state of
                Return (Reply r) -> case Codec.Candid.decode @HttpResponse r of
                  Left _ -> reject RC_CANISTER_ERROR "could not decode the response" (Just EC_INVALID_ENCODING)
                  Right r -> return r
                _ -> reject RC_CANISTER_ERROR "canister did not return a response properly" (Just EC_CANISTER_DID_NOT_REPLY)

icCreateCanister :: (ICM m, CanReject m) => EntityId -> CallId -> ICManagement m .! "create_canister"
icCreateCanister caller ctxt_id r = do
    forM_ (r .! #settings) validateSettings
    available <- getCallContextCycles ctxt_id
    setCallContextCycles ctxt_id 0
    (_, _, _, ranges) <- getSubnetFromCanisterId caller
    cid <- icCreateCanisterCommon ranges caller available
    forM_ (r .! #settings) $ applySettings cid
    return (#canister_id .== entityIdToPrincipal cid)

icCreateCanisterWithCycles :: (ICM m, CanReject m) => EntityId -> CallId -> ICManagement m .! "provisional_create_canister_with_cycles"
icCreateCanisterWithCycles caller ctxt_id r = do
    forM_ (r .! #settings) validateSettings
    ecid <- ecidOfCallID ctxt_id
    (_, _, _, ranges) <- getSubnetFromCanisterId ecid
    cid <- icCreateCanisterCommon ranges caller (fromMaybe cDEFAULT_PROVISIONAL_CYCLES_BALANCE (r .! #amount))
    forM_ (r .! #settings) $ applySettings cid
    return (#canister_id .== entityIdToPrincipal cid)

icCreateCanisterCommon :: (ICM m, CanReject m) => [(W.Word64, W.Word64)] -> EntityId -> Natural -> m EntityId
icCreateCanisterCommon ranges controller amount = do
    taken <- gets (M.keys . canisters)
    case freshId ranges taken of
      Nothing -> reject RC_SYS_FATAL ("Could not create canister. Subnet has surpassed its canister ID allocation.") Nothing
      Just new_id -> do
        let currentTime = 0 -- ic-ref lives in the 70ies
        createEmptyCanister new_id (S.singleton controller) currentTime
        -- Here we fill up the canister with the cycles provided by the caller
        setBalance new_id amount
        return new_id

validateSettings :: CanReject m => Settings -> m ()
validateSettings r = do
    forM_ (r .! #compute_allocation) $ \n -> do
        unless (n <= 100) $
            reject RC_SYS_FATAL  "Compute allocation not <= 100" (Just EC_INVALID_ARGUMENT)
    forM_ (r .! #memory_allocation) $ \n -> do
        unless (n <= 2^(48::Int)) $
            reject RC_SYS_FATAL  "Memory allocation not <= 2^48" (Just EC_INVALID_ARGUMENT)
    forM_ (r .! #freezing_threshold) $ \n -> do
        unless (n < 2^(64::Int)) $
            reject RC_SYS_FATAL  "Memory allocation not < 2^64" (Just EC_INVALID_ARGUMENT)
    forM_ (r .! #controllers) $ \n -> do
        unless (length n <= 10) $
            reject RC_SYS_FATAL  "Controllers cannot be > 10" (Just EC_INVALID_ARGUMENT)

applySettings :: ICM m => EntityId -> Settings -> m ()
applySettings cid r = do
    forM_ (r .! #controllers) $ setControllers cid . S.fromList . map principalToEntityId . Vec.toList
    forM_ (r .! #compute_allocation) $ setComputeAllocation cid
    forM_ (r .! #memory_allocation) $ setMemoryAllocation cid
    forM_ (r .! #freezing_threshold) $ setFreezingThreshold cid

onlyController ::
  (ICM m, CanReject m, (r .! "canister_id") ~ Principal) =>
  EntityId -> (R.Rec r -> m a) -> (R.Rec r -> m a)
onlyController caller act r = do
    let canister_id = principalToEntityId (r .! #canister_id)
    canisterMustExist canister_id
    controllers <- getControllers canister_id
    if caller `S.member` controllers
    then act r
    else reject RC_SYS_FATAL (
        prettyID caller <> " is not authorized to manage canister " <>
        prettyID canister_id <> ", Controllers are: " <> intercalate ", " (map prettyID (S.toList controllers)))
        (Just EC_NOT_AUTHORIZED)

icInstallCode :: (ICM m, CanReject m) => EntityId -> ICManagement m .! "install_code"
icInstallCode caller r = do
    let canister_id = principalToEntityId (r .! #canister_id)
    let arg = r .! #arg
    new_can_mod <- return (parseCanister (r .! #wasm_module))
      `onErr` (\err -> reject RC_SYS_FATAL ("Parsing failed: " ++ err) (Just EC_INVALID_MODULE))
    was_empty <- isCanisterEmpty canister_id

    let
      reinstall = do
        env <- canisterEnv canister_id
<<<<<<< HEAD
        let env1 = env { env_canister_state_counter = env_canister_state_counter env + 1, env_global_timer = 0 }
=======
        let env1 = env { env_canister_version = env_canister_version env + 1 }
>>>>>>> 5a076ad1
        (wasm_state, ca) <- return (init_method new_can_mod caller env1 arg)
          `onTrap` (\msg -> reject RC_CANISTER_ERROR ("Initialization trapped: " ++ msg) (Just EC_CANISTER_TRAPPED))
        setCanisterContent canister_id $ CanisterContent
            { can_mod = new_can_mod
            , wasm_state = wasm_state
            }
        performCanisterActions canister_id ca
<<<<<<< HEAD
        bumpCanisterStateCounter canister_id
        when (set_global_timer ca == Nothing) $ setCanisterGlobalTimer canister_id 0
=======
        bumpCanisterVersion canister_id
>>>>>>> 5a076ad1

      install = do
        unless was_empty $
          reject RC_DESTINATION_INVALID "canister is not empty during installation" (Just EC_CANISTER_NOT_EMPTY)
        reinstall

      upgrade = do
        when was_empty $
          reject RC_DESTINATION_INVALID "canister is empty during upgrade" (Just EC_CANISTER_EMPTY)
        old_wasm_state <- getCanisterState canister_id
        old_can_mod <- getCanisterMod canister_id
        env <- canisterEnv canister_id
        let env1 = env
        (ca1, mem) <- return (pre_upgrade_method old_can_mod old_wasm_state caller env1)
          `onTrap` (\msg -> reject RC_CANISTER_ERROR ("Pre-upgrade trapped: " ++ msg) (Just EC_CANISTER_TRAPPED))
        -- TODO: update balance in env based on ca1 here, once canister actions
        -- can change balances
<<<<<<< HEAD
        let env2 = env { env_canister_state_counter = env_canister_state_counter env + 1, env_global_timer = 0 }
=======
        let env2 = env { env_canister_version = env_canister_version env + 1 }
>>>>>>> 5a076ad1
        (new_wasm_state, ca2) <- return (post_upgrade_method new_can_mod caller env2 mem arg)
          `onTrap` (\msg -> reject RC_CANISTER_ERROR ("Post-upgrade trapped: " ++ msg) (Just EC_CANISTER_TRAPPED))

        setCanisterContent canister_id $ CanisterContent
            { can_mod = new_can_mod
            , wasm_state = new_wasm_state
            }
<<<<<<< HEAD
        performCanisterActions canister_id (ca1 { set_global_timer = Nothing } <> ca2)
        bumpCanisterStateCounter canister_id
        when (set_global_timer ca2 == Nothing) $ setCanisterGlobalTimer canister_id 0
=======
        performCanisterActions canister_id (ca1 <> ca2)
        bumpCanisterVersion canister_id
>>>>>>> 5a076ad1

    R.switch (r .! #mode) $ R.empty
      .+ #install .== (\() -> install)
      .+ #reinstall .== (\() -> reinstall)
      .+ #upgrade .== (\() -> upgrade)

icUninstallCode :: (ICM m, CanReject m) => ICManagement m .! "uninstall_code"
icUninstallCode r = do
    let canister_id = principalToEntityId (r .! #canister_id)
    -- empty canister, resetting selected state
    modCanister canister_id $ \can_state -> can_state
      { content = Nothing
      , certified_data = ""
<<<<<<< HEAD
      , canister_state_counter = canister_state_counter can_state + 1
      , global_timer = 0
=======
      , canister_version = canister_version can_state + 1
>>>>>>> 5a076ad1
      }
    -- reject all call open contexts of this canister
    gets (M.toList . call_contexts) >>= mapM_ (\(ctxt_id, ctxt) ->
        when (canister ctxt == canister_id && needs_to_respond ctxt == NeedsToRespond True) $ do
            rejectCallContext ctxt_id (RC_CANISTER_REJECT, "Canister has been uninstalled", Just EC_CANISTER_EMPTY)
            deleteCallContext ctxt_id
        )

icUpdateCanisterSettings :: (ICM m, CanReject m) => ICManagement m .! "update_settings"
icUpdateCanisterSettings r = do
    let canister_id = principalToEntityId (r .! #canister_id)
    validateSettings (r .! #settings)
    applySettings canister_id (r .! #settings)
    bumpCanisterVersion canister_id

icStartCanister :: (ICM m, CanReject m) => ICManagement m .! "start_canister"
icStartCanister r = do
    let canister_id = principalToEntityId (r .! #canister_id)
    getRunStatus canister_id >>= \case
        IsRunning -> return ()
        IsStopping pending -> do
            forM_ pending $ \ctxt_id ->
                rejectCallContext ctxt_id (RC_CANISTER_ERROR, "Canister has been restarted", Just EC_CANISTER_RESTARTED)
            setRunStatus canister_id IsRunning
        IsStopped -> setRunStatus canister_id IsRunning
        IsDeleted -> error "deleted canister encountered"

icStopCanister ::
  (ICM m, CanReject m) =>
  (a -> m b) ~ (ICManagement m .! "stop_canister") =>
  CallId -> a -> m ()
icStopCanister ctxt_id r = do
    let canister_id = principalToEntityId (r .! #canister_id)
    getRunStatus canister_id >>= \case
        IsRunning -> setRunStatus canister_id (IsStopping [ctxt_id])
        IsStopping pending -> setRunStatus canister_id (IsStopping (pending ++ [ctxt_id]))
        IsStopped -> replyCallContext ctxt_id (encode ())
        IsDeleted -> error "deleted canister encountered"

actuallyStopCanister :: ICM m => CanisterId -> m ()
actuallyStopCanister canister_id =
    getRunStatus canister_id >>= \case
        IsStopping pending -> do
            setRunStatus canister_id IsStopped
            forM_ pending $ \ctxt_id ->
              replyCallContext ctxt_id (Codec.Candid.encode ())
        IsRunning -> error "unexpected canister status"
        IsStopped -> error "unexpected canister status"
        IsDeleted -> error "deleted canister encountered"

icCanisterStatus :: (ICM m, CanReject m) => ICManagement m .! "canister_status"
icCanisterStatus r = do
    let canister_id = principalToEntityId (r .! #canister_id)
    s <- getRunStatus canister_id >>= \case
        IsRunning -> return (V.IsJust #running ())
        IsStopping _pending -> return (V.IsJust #stopping ())
        IsStopped -> return (V.IsJust #stopped ())
        IsDeleted -> error "deleted canister encountered"
    can_state <- getCanister canister_id
    hash <- module_hash <$> getCanister canister_id
    cycles <- getBalance canister_id
    idle_cycles_burned_per_day <- idle_cycles_burned_per_day <$> getCanister canister_id
    return $ R.empty
      .+ #status .== s
      .+ #settings .== (R.empty
        .+ #controllers .== Vec.fromList (map entityIdToPrincipal (S.toList (controllers can_state)))
        .+ #memory_allocation .== memory_allocation can_state
        .+ #compute_allocation .== compute_allocation can_state
        .+ #freezing_threshold .== freezing_threshold can_state
      )
      .+ #memory_size .== 0 -- not implemented here
      .+ #module_hash .== hash
      .+ #cycles .== cycles
      .+ #idle_cycles_burned_per_day .== idle_cycles_burned_per_day


icDeleteCanister :: (ICM m, CanReject m) => ICManagement m .! "delete_canister"
icDeleteCanister r = do
    let canister_id = principalToEntityId (r .! #canister_id)
    getRunStatus canister_id >>= \case
        IsRunning -> reject RC_SYS_FATAL "Cannot delete running canister" (Just EC_CANISTER_NOT_STOPPED)
        IsStopping _pending -> reject RC_SYS_FATAL "Cannot delete stopping canister" (Just EC_CANISTER_NOT_STOPPED)
        IsStopped -> return ()
        IsDeleted -> error "deleted canister encountered"

    setRunStatus canister_id IsDeleted

icDepositCycles :: (ICM m, CanReject m) => CallId -> ICManagement m .! "deposit_cycles"
icDepositCycles ctxt_id r = do
    let canister_id = principalToEntityId (r .! #canister_id)
    canisterMustExist canister_id

    cycles <- getCallContextCycles ctxt_id
    available <- getCallContextCycles ctxt_id
    setCallContextCycles ctxt_id (available - cycles)
    prev_balance <- getBalance canister_id
    setBalance canister_id $ prev_balance + cycles

icTopUpCanister :: (ICM m, CanReject m) => ICManagement m .! "provisional_top_up_canister"
icTopUpCanister r = do
    let canister_id = principalToEntityId (r .! #canister_id)
    canisterMustExist canister_id

    prev_balance <- getBalance canister_id
    setBalance canister_id $ prev_balance + (r .! #amount)

icRawRand :: ICM m => ICManagement m .! "raw_rand"
icRawRand _r = runRandIC $ BS.pack <$> replicateM 32 getRandom

runRandIC :: ICM m => Rand StdGen a -> m a
runRandIC a = state $ \ic ->
    let (x, g) = runRand a (rng ic)
    in (x, ic { rng = g })

icEcdsaPublicKey :: (ICM m, CanReject m) => EntityId -> ICManagement m .! "ecdsa_public_key"
icEcdsaPublicKey caller r = do
    let cid = case r .! #canister_id of
                Just cid -> principalToEntityId cid
                Nothing -> caller
    canisterMustExist cid
    let key = getCanisterRootKey cid
    case Bitcoin.derivePublicKey key (r .! #derivation_path) of
      Left err -> reject RC_CANISTER_ERROR err (Just EC_INVALID_ENCODING)
      Right k -> return $ R.empty
                   .+ #public_key .== (publicKeyToDER k)
                   .+ #chain_code .== (extractChainCode k)

icSignWithEcdsa :: (ICM m, CanReject m) => EntityId -> ICManagement m .! "sign_with_ecdsa"
icSignWithEcdsa caller r = do
    let key = getCanisterRootKey caller
    case Bitcoin.derivePrivateKey key (r .! #derivation_path) of
      Left err -> reject RC_CANISTER_ERROR err  (Just EC_INVALID_ENCODING)
      Right k -> do
        case Bitcoin.toHash256 (r .! #message_hash) of
          Left err -> reject RC_CANISTER_ERROR err (Just EC_INVALID_ENCODING)
          Right h ->
            return $ R.empty
              .+ #signature .== (Bitcoin.sign k h)
 
invokeEntry :: ICM m =>
    CallId -> WasmState -> CanisterModule -> Env -> EntryPoint ->
    m (TrapOr (WasmState, UpdateResult))
invokeEntry ctxt_id wasm_state can_mod env entry = do
    needs_to_respond <- needsToRespondCallID ctxt_id
    available <- getCallContextCycles ctxt_id
    case entry of
      Public method dat -> do
        caller <- callerOfCallID ctxt_id
        case lookupUpdate method can_mod of
          Just f -> return $ f caller env needs_to_respond available dat wasm_state
          Nothing -> do
            let reject = Reject (RC_DESTINATION_INVALID, "method does not exist: " ++ method)
            return $ Return (wasm_state, (noCallActions { ca_response = Just reject}, noCanisterActions))
      Closure cb r refund -> return $ do
        case callbacks can_mod cb env needs_to_respond available r refund wasm_state of
            Trap err -> case cleanup_callback cb of
                Just closure -> case cleanup can_mod closure env wasm_state of
                    Trap err' -> Trap err'
                    Return (wasm_state', ()) ->
                        Return (wasm_state', (noCallActions, noCanisterActions))
                Nothing -> Trap err
            Return (wasm_state, actions) -> Return (wasm_state, actions)
      Heartbeat -> return $ do
        case heartbeat can_mod env wasm_state of
            Trap _ -> Return (wasm_state, (noCallActions, noCanisterActions))
            Return (wasm_state, (calls, actions)) ->
                Return (wasm_state, (noCallActions { ca_new_calls = calls }, actions))
      GlobalTimer -> return $ do
        case canister_global_timer can_mod env wasm_state of
            Trap _ -> Return (wasm_state, (noCallActions, noCanisterActions))
            Return (wasm_state, (calls, actions)) ->
                Return (wasm_state, (noCallActions { ca_new_calls = calls }, actions))
  where
    lookupUpdate method can_mod
        | Just f <- M.lookup method (update_methods can_mod) = Just f
        | Just f <- M.lookup method (query_methods can_mod)  = Just (asUpdate f)
        | otherwise = Nothing

newCall :: ICM m => CallId -> MethodCall -> m ()
newCall from_ctxt_id call = do
  new_ctxt_id <- newCallContext $ CallContext
    { canister = call_callee call
    , origin = FromCanister from_ctxt_id (call_callback call)
    , needs_to_respond = NeedsToRespond True
    , deleted = False
    , last_trap = Nothing
    , available_cycles = call_transferred_cycles call
    }
  enqueueMessage $ CallMessage
    { call_context = new_ctxt_id
    , entry = Public (call_method_name call) (call_arg call)
    }

-- Scheduling

-- | Pick next request in state `received`
nextReceived :: ICM m => m (Maybe (RequestID, CallRequest, CanisterId))
nextReceived = gets $ \ic -> listToMaybe
  [ (rid,r,ecid) | (rid, (r, (Received, ecid))) <- M.toList (requests ic) ]

-- A call context is still waiting for a response if…
willReceiveResponse :: IC -> CallId -> Bool
willReceiveResponse ic c = c `elem`
  -- there is another call context promising to respond to this
  [ c'
  | CallContext { needs_to_respond = NeedsToRespond True, deleted = False, origin = FromCanister c' _}
      <- M.elems (call_contexts ic)
  ] ++
  -- there is an in-flight call or response message:
  [ call_context m | m <- toList (messages ic) ] ++
  -- there this canister is waiting for some canister to stop
  [ c'
  | CanState { run_status = IsStopping pending } <- M.elems (canisters ic)
  , c' <- pending
  ]
  -- NB: this could be implemented more efficient if kepts a counter of
  -- outstanding calls in each call context

-- | Find a starved call context
nextStarved :: ICM m => m (Maybe CallId)
nextStarved = gets $ \ic -> listToMaybe
  [ c
  | (c, CallContext { needs_to_respond = NeedsToRespond True } ) <- M.toList (call_contexts ic)
  , not $ willReceiveResponse ic c
  ]

-- | Find a canister in stopping state that is, well, stopped
nextStoppedCanister :: ICM m => m (Maybe CanisterId)
nextStoppedCanister = gets $ \ic -> listToMaybe
  [ cid
  | (cid, CanState { run_status = IsStopping _ }) <- M.toList (canisters ic)
  -- no call context still waiting for a response
  , null [ ()
    | (c, ctxt) <- M.toList (call_contexts ic)
    , canister ctxt == cid
    , not (deleted ctxt)
    , willReceiveResponse ic c
    ]
  ]


-- | Pick (and remove) next message from queue
popMessage :: ICM m => m (Maybe Message)
popMessage = state $ \ic ->
  case messages ic of
    Empty -> (Nothing, ic)
    m :<| ms -> (Just m, ic { messages = ms })

-- | Fake time increase
bumpTime :: ICM m => m ()
bumpTime = modify $
  \ic -> ic { canisters = M.map (\cs -> cs { time = time cs +1 }) (canisters ic) }

setAllTimesTo :: ICM m => Timestamp -> m ()
setAllTimesTo ts = modify $
  \ic -> ic { canisters = M.map (\cs -> cs { time = ts }) (canisters ic) }

runHeartbeat :: ICM m => CanisterId -> m ()
runHeartbeat cid = do
  can <- getCanister cid
  is_empty   <- isCanisterEmpty cid
  is_running <- isCanisterRunning cid
  when (not (idleSinceLastHeartbeat $ last_action can) && not is_empty && is_running) $ do
    new_ctxt_id <- newCallContext $ CallContext
      { canister = cid
      , origin = FromSystemTask
      , needs_to_respond = NeedsToRespond False
      , deleted = False
      , last_trap = Nothing
      , available_cycles = 0
      }
    processMessage $ CallMessage
      { call_context = new_ctxt_id
      , entry = Heartbeat
      }

runGlobalTimer :: ICM m => CanisterId -> m ()
runGlobalTimer cid = do
  is_empty   <- isCanisterEmpty cid
  is_running <- isCanisterRunning cid
  Timestamp current_time <- getCanisterTime cid
  global_timer <- getCanisterGlobalTimer cid
  let should_fire = global_timer /= 0 && current_time >= global_timer
  when (should_fire && is_running && not is_empty) $ do
    setCanisterGlobalTimer cid 0
    new_ctxt_id <- newCallContext $ CallContext
      { canister = cid
      , origin = FromSystemTask
      , needs_to_respond = NeedsToRespond False
      , deleted = False
      , last_trap = Nothing
      , available_cycles = 0
      }
    processMessage $ CallMessage
      { call_context = new_ctxt_id
      , entry = GlobalTimer
      }

processSystemTasks :: ICM m => m ()
processSystemTasks = do
  cs <- gets (M.keys . canisters)
  forM_ cs runHeartbeat
  forM_ cs runGlobalTimer

idleSinceLastHeartbeat :: Maybe EntryPoint -> Bool
idleSinceLastHeartbeat (Just Heartbeat) = True
idleSinceLastHeartbeat _                = False

-- | Returns true if a step was taken
runStep :: ICM m => m Bool
runStep = do
  bumpTime
  try
    [ with nextReceived processRequest
    , with popMessage processMessage
    , with nextStarved starveCallContext
    , with nextStoppedCanister actuallyStopCanister
    ]
  where
    try = foldr (\g r -> g >>= \case True -> return True; False -> r) (return False)
    with sel act = sel >>= maybe (return False) (\x -> act x >> return True)

runToCompletion :: ICM m => m ()
runToCompletion = repeatWhileTrue runStep



-- Error handling plumbing

type CanReject = MonadError (RejectCode, String, Maybe ErrorCode)
reject :: CanReject m => RejectCode -> String -> Maybe ErrorCode -> m a2
reject code msg err = throwError (code, msg, err)

-- To maintain the abstraction that the management canister is a canister,
-- all its errors are turned into canister errors
isCanisterRejectedCode :: RejectCode -> Bool
isCanisterRejectedCode RC_SYS_FATAL           = False
isCanisterRejectedCode RC_SYS_TRANSIENT       = False
isCanisterRejectedCode RC_DESTINATION_INVALID = True
isCanisterRejectedCode RC_CANISTER_REJECT     = True
isCanisterRejectedCode RC_CANISTER_ERROR      = True

rejectAsCanister :: CanReject m => m a -> m a
rejectAsCanister act = catchError act (\(c, msg, err) -> if isCanisterRejectedCode c then reject c msg err else reject RC_CANISTER_ERROR msg (Just EC_CANISTER_REJECTED))

canisterRejected :: (RejectCode, String, Maybe ErrorCode) -> CallResponse
canisterRejected (rc, msg, err) =  Rejected (rc, msg, Just $ maybe EC_CANISTER_REJECTED id err)

rejectMessage :: (RejectCode, String, Maybe ErrorCode) -> String
rejectMessage (_rc, msg, _err) = msg

onReject :: ICM m =>
  ((RejectCode, String, Maybe ErrorCode) -> m b) ->
  (forall m'. (CanReject m', ICM m') => m' b) -> m b
onReject h act = runExceptT act >>= \case
  Left cs -> h cs
  Right x -> return x


onErr :: Monad m => m (Either a b) -> (a -> m b) -> m b
onErr a b = a >>= either b return

orElse :: Monad m => m (Maybe a) -> m a -> m a
orElse a b = a >>= maybe b return

onTrap :: Monad m => m (TrapOr a) -> (String -> m a) -> m a
onTrap a b = a >>= \case { Trap msg -> b msg; Return x -> return x }
<|MERGE_RESOLUTION|>--- conflicted
+++ resolved
@@ -143,12 +143,8 @@
   , time :: Timestamp
   , cycle_balance :: Natural
   , certified_data :: Blob
-<<<<<<< HEAD
-  , canister_state_counter :: Natural
+  , canister_version :: Natural
   , global_timer :: Natural
-=======
-  , canister_version :: Natural
->>>>>>> 5a076ad1
   -- |Not part of the spec, but in this implementation we schedule
   -- heartbeats only for canisters who have not been idle since the
   -- last heartbeat, so we remember the last action.
@@ -262,12 +258,8 @@
       , time = time
       , cycle_balance = 0
       , certified_data = ""
-<<<<<<< HEAD
-      , canister_state_counter = 0
+      , canister_version = 0
       , global_timer = 0
-=======
-      , canister_version = 0
->>>>>>> 5a076ad1
       , last_action = Nothing
       }
 
@@ -461,24 +453,16 @@
       IsStopping _pending -> Stopping
       IsStopped -> Stopped
       IsDeleted -> error "deleted canister encountered"
-<<<<<<< HEAD
-  env_canister_state_counter <- getCanisterStateCounter canister_id
+  env_canister_version <- getCanisterVersion canister_id
   env_global_timer <- getCanisterGlobalTimer canister_id
-=======
-  env_canister_version <- getCanisterVersion canister_id
->>>>>>> 5a076ad1
   return $ Env
     { env_self = canister_id
     , env_time
     , env_balance
     , env_status
     , env_certificate = Nothing
-<<<<<<< HEAD
-    , env_canister_state_counter
+    , env_canister_version
     , env_global_timer
-=======
-    , env_canister_version
->>>>>>> 5a076ad1
     }
 
 -- Synchronous requests
@@ -1048,11 +1032,7 @@
     let
       reinstall = do
         env <- canisterEnv canister_id
-<<<<<<< HEAD
-        let env1 = env { env_canister_state_counter = env_canister_state_counter env + 1, env_global_timer = 0 }
-=======
-        let env1 = env { env_canister_version = env_canister_version env + 1 }
->>>>>>> 5a076ad1
+        let env1 = env { env_canister_version = env_canister_version env + 1, env_global_timer = 0 }
         (wasm_state, ca) <- return (init_method new_can_mod caller env1 arg)
           `onTrap` (\msg -> reject RC_CANISTER_ERROR ("Initialization trapped: " ++ msg) (Just EC_CANISTER_TRAPPED))
         setCanisterContent canister_id $ CanisterContent
@@ -1060,12 +1040,8 @@
             , wasm_state = wasm_state
             }
         performCanisterActions canister_id ca
-<<<<<<< HEAD
-        bumpCanisterStateCounter canister_id
+        bumpCanisterVersion canister_id
         when (set_global_timer ca == Nothing) $ setCanisterGlobalTimer canister_id 0
-=======
-        bumpCanisterVersion canister_id
->>>>>>> 5a076ad1
 
       install = do
         unless was_empty $
@@ -1083,11 +1059,7 @@
           `onTrap` (\msg -> reject RC_CANISTER_ERROR ("Pre-upgrade trapped: " ++ msg) (Just EC_CANISTER_TRAPPED))
         -- TODO: update balance in env based on ca1 here, once canister actions
         -- can change balances
-<<<<<<< HEAD
-        let env2 = env { env_canister_state_counter = env_canister_state_counter env + 1, env_global_timer = 0 }
-=======
-        let env2 = env { env_canister_version = env_canister_version env + 1 }
->>>>>>> 5a076ad1
+        let env2 = env { env_canister_version = env_canister_version env + 1, env_global_timer = 0 }
         (new_wasm_state, ca2) <- return (post_upgrade_method new_can_mod caller env2 mem arg)
           `onTrap` (\msg -> reject RC_CANISTER_ERROR ("Post-upgrade trapped: " ++ msg) (Just EC_CANISTER_TRAPPED))
 
@@ -1095,14 +1067,9 @@
             { can_mod = new_can_mod
             , wasm_state = new_wasm_state
             }
-<<<<<<< HEAD
         performCanisterActions canister_id (ca1 { set_global_timer = Nothing } <> ca2)
-        bumpCanisterStateCounter canister_id
+        bumpCanisterVersion canister_id
         when (set_global_timer ca2 == Nothing) $ setCanisterGlobalTimer canister_id 0
-=======
-        performCanisterActions canister_id (ca1 <> ca2)
-        bumpCanisterVersion canister_id
->>>>>>> 5a076ad1
 
     R.switch (r .! #mode) $ R.empty
       .+ #install .== (\() -> install)
@@ -1116,12 +1083,8 @@
     modCanister canister_id $ \can_state -> can_state
       { content = Nothing
       , certified_data = ""
-<<<<<<< HEAD
-      , canister_state_counter = canister_state_counter can_state + 1
+      , canister_version = canister_version can_state + 1
       , global_timer = 0
-=======
-      , canister_version = canister_version can_state + 1
->>>>>>> 5a076ad1
       }
     -- reject all call open contexts of this canister
     gets (M.toList . call_contexts) >>= mapM_ (\(ctxt_id, ctxt) ->
