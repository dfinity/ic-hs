--- conflicted
+++ resolved
@@ -4,10 +4,5 @@
 import Data.Text
 
 specVersion, implVersion :: Text
-<<<<<<< HEAD
-specVersion = "0.5"
-implVersion = "0.5.1"
-=======
-specVersion = "0.6"
-implVersion = "0.6.0"
->>>>>>> 488bf601
+specVersion = "0.7"
+implVersion = "0.7"