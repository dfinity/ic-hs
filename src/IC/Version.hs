--- conflicted
+++ resolved
@@ -4,10 +4,5 @@
 import Data.Text
 
 specVersion, implVersion :: Text
-<<<<<<< HEAD
-specVersion = "0.7"
-implVersion = "0.7"
-=======
-specVersion = "0.8"
-implVersion = "0.8.0"
->>>>>>> a0b5626b
+specVersion = "0.9"
+implVersion = "0.9"