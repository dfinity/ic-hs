--- conflicted
+++ resolved
@@ -5,9 +5,5 @@
 import SourceId
 
 specVersion, implVersion :: Text
-<<<<<<< HEAD
-specVersion = "0.10.0"
-=======
-specVersion = "0.9.3"
->>>>>>> fdcf883a
+specVersion = "0.10.1"
 implVersion = pack SourceId.id