--- conflicted
+++ resolved
@@ -5,10 +5,5 @@
 import SourceId
 
 specVersion, implVersion :: Text
-<<<<<<< HEAD
-specVersion = "0.9"
-implVersion = "0.9"
-=======
-specVersion = "0.8.1"
-implVersion = pack SourceId.id
->>>>>>> 5b4348f4
+specVersion = "∞"
+implVersion = pack SourceId.id