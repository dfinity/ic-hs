{-# LANGUAGE OverloadedStrings #-}
module IC.Version where

import Data.Text

specVersion, implVersion :: Text
<<<<<<< HEAD
specVersion = "0.3"
implVersion = "0.3.0.1"
=======
specVersion = "0.2"
implVersion = "0.2.4"
>>>>>>> 4f5c08d4
<|MERGE_RESOLUTION|>--- conflicted
+++ resolved
@@ -4,10 +4,5 @@
 import Data.Text
 
 specVersion, implVersion :: Text
-<<<<<<< HEAD
 specVersion = "0.3"
-implVersion = "0.3.0.1"
-=======
-specVersion = "0.2"
-implVersion = "0.2.4"
->>>>>>> 4f5c08d4
+implVersion = "0.3.1"