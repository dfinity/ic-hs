--- conflicted
+++ resolved
@@ -4,10 +4,5 @@
 import Data.Text
 
 specVersion, implVersion :: Text
-<<<<<<< HEAD
-specVersion = "0.3"
-implVersion = "0.3.1"
-=======
-specVersion = "0.4"
-implVersion = "0.4.0"
->>>>>>> 7f9acd9c
+specVersion = "0.5"
+implVersion = "0.5.1"