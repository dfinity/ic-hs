{-# LANGUAGE TypeOperators #-}
{-# LANGUAGE TypeApplications #-}
{-# LANGUAGE ConstraintKinds #-}
{-# LANGUAGE FlexibleContexts #-}
{-# LANGUAGE LambdaCase #-}
{-# LANGUAGE NamedFieldPuns #-}
{-# LANGUAGE TypeFamilies #-}
{-# LANGUAGE ScopedTypeVariables #-}
{-# LANGUAGE RankNTypes #-}
{-# LANGUAGE OverloadedLabels #-}
{-# LANGUAGE OverloadedStrings #-}
{-# LANGUAGE DataKinds #-}
{-# LANGUAGE AllowAmbiguousTypes #-}
{-# LANGUAGE MultiWayIf #-}
{-# LANGUAGE NumericUnderscores #-}
{-# LANGUAGE MultiWayIf #-}

{-|
This module implements the management canister logic of the Internet Computer.
-}
module IC.Ref.Management (invokeManagementCanister)
where

import qualified Data.Map as M
import qualified Data.Row as R
import qualified Data.Row.Variants as V
import qualified Data.ByteString.Lazy as BS
import qualified Data.Vector as Vec
import qualified Data.Set as S
import Data.List
import Data.Maybe
import Numeric.Natural
import Control.Monad.State.Class
import Control.Monad.Except
import Control.Monad.Random.Lazy
import Codec.Candid
import Data.Row ((.==), (.+), (.!), type (.!))

import IC.Types
import IC.Constants
import IC.Canister
import IC.Id.Fresh
import IC.Management
import IC.Crypto.Bitcoin as Bitcoin
import IC.Ref.HTTP
import IC.Ref.Types

invokeManagementCanister ::
  forall m. (CanReject m, ICM m, MonadIO m) => EntityId -> Maybe Subnet -> CallId -> EntryPoint -> m ()
invokeManagementCanister caller maybeSubnet ctxt_id (Public method_name arg) =
  case method_name of
      "create_canister" -> atomic $ noSubnet caller maybeSubnet $ icCreateCanister caller maybeSubnet ctxt_id
      "install_code" -> atomic $ onlyControllerOrSelf method_name False caller $ checkSubnet fetchCanisterId maybeSubnet $ icInstallCode caller
      "uninstall_code" -> atomic $ onlyControllerOrSelf method_name False caller $ checkSubnet fetchCanisterId maybeSubnet $ icUninstallCode
      "update_settings" -> atomic $ onlyControllerOrSelf method_name False caller $ checkSubnet fetchCanisterId maybeSubnet icUpdateCanisterSettings
      "start_canister" -> atomic $ onlyControllerOrSelf method_name False caller $ checkSubnet fetchCanisterId maybeSubnet icStartCanister
      "stop_canister" -> deferred $ onlyControllerOrSelf method_name False caller $ checkSubnet fetchCanisterId maybeSubnet $ icStopCanister ctxt_id
      "canister_status" -> atomic $ onlyControllerOrSelf method_name True caller $ checkSubnet fetchCanisterId maybeSubnet icCanisterStatus
      "delete_canister" -> atomic $ onlyControllerOrSelf method_name False caller $ checkSubnet fetchCanisterId maybeSubnet icDeleteCanister
      "deposit_cycles" -> atomic $ checkSubnet fetchCanisterId maybeSubnet $ icDepositCycles ctxt_id
      "provisional_create_canister_with_cycles" -> atomic $ icCreateCanisterWithCycles caller maybeSubnet ctxt_id
      "provisional_top_up_canister" -> atomic $ checkSubnet fetchCanisterId maybeSubnet icTopUpCanister
      "raw_rand" -> atomic $ noSubnet caller maybeSubnet icRawRand
      "http_request" -> atomic $ noSubnet caller maybeSubnet $ icHttpRequest caller maybeSubnet ctxt_id
      "ecdsa_public_key" -> atomic $ checkSubnet (fetchCanisterIdfromMaybe caller) maybeSubnet $ icEcdsaPublicKey caller
      "sign_with_ecdsa" -> atomic $ noSubnet caller maybeSubnet $ icSignWithEcdsa caller
      _ -> reject RC_DESTINATION_INVALID ("Unsupported management function " ++ method_name) (Just EC_METHOD_NOT_FOUND)
  where
    -- always responds
    atomic :: forall a b.  (CandidArg a, CandidArg b) => (a -> m b) -> m ()
    atomic meth = wrap (\k x -> meth x >>= k) (replyCallContext ctxt_id) arg

    -- no implict reply
    deferred :: forall a. CandidArg a => (a -> m ()) -> m ()
    deferred meth = wrap @a @() (\_k x -> meth x) (error "unused") arg

    wrap
      :: forall a b.
      (CandidArg a, CandidArg b) =>
      ((b -> m ()) -> a -> m ()) ->
      ((Blob -> m ()) -> Blob -> m ())
    wrap method raw_reply blob =
      case decode @a blob of
        Left msg -> reject RC_CANISTER_ERROR ("Candid failed to decode: " ++ msg) (Just EC_INVALID_ENCODING)
        Right x -> method (raw_reply . encode @b) x

invokeManagementCanister _ _ _ Closure{} = error "closure invoked on management canister"
invokeManagementCanister _ _ _ Heartbeat = error "heartbeat invoked on management canister"
invokeManagementCanister _ _ _ GlobalTimer = error "global timer invoked on management canister"

icCreateCanister :: (ICM m, CanReject m) => EntityId -> Maybe Subnet -> CallId -> ICManagement m .! "create_canister"
icCreateCanister caller maybe_subnet ctxt_id r = do
    forM_ (r .! #settings) validateSettings
    available <- getCallContextCycles ctxt_id
    setCallContextCycles ctxt_id 0
    cid <- icCreateCanisterCommon caller maybe_subnet Nothing caller available
    forM_ (r .! #settings) $ applySettings cid
    return (#canister_id .== entityIdToPrincipal cid)

icCreateCanisterWithCycles :: (ICM m, CanReject m) => EntityId -> Maybe Subnet -> CallId -> ICManagement m .! "provisional_create_canister_with_cycles"
icCreateCanisterWithCycles caller maybe_subnet ctxt_id r = do
    forM_ (r .! #settings) validateSettings
    ecid <- ecidOfCallID ctxt_id
    cid <- icCreateCanisterCommon ecid maybe_subnet (principalToEntityId <$> r .! #specified_id) caller (fromMaybe cDEFAULT_PROVISIONAL_CYCLES_BALANCE (r .! #amount))
    forM_ (r .! #settings) $ applySettings cid
    return (#canister_id .== entityIdToPrincipal cid)

icCreateCanisterCommon :: (ICM m, CanReject m) => EntityId -> Maybe Subnet -> Maybe EntityId -> EntityId -> Natural -> m EntityId
icCreateCanisterCommon ecid maybe_subnet specified_id controller amount = do
    ranges <- case maybe_subnet of
          Nothing -> do
            (_, _, _, _, ranges) <- getSubnetFromCanisterId ecid
            return ranges
          Just (_, _, _, _, ranges) -> return ranges
    taken <- gets (M.keys . canisters)
    new_id <- case specified_id of
                Nothing -> do
                  case freshId ranges taken of
                    Nothing -> reject RC_SYS_FATAL ("Could not create canister. Subnet has surpassed its canister ID allocation.") Nothing
                    Just new_id -> do return new_id
                Just cid -> do
                  when (cid `elem` taken) $
                    reject RC_DESTINATION_INVALID ("The specified_id of the created canister is already in use.") Nothing
                  unless (checkCanisterIdInRanges ranges cid) $
                    reject RC_CANISTER_REJECT ("The specified_id of the created canister does not belong to the subnet's canister ranges.") Nothing
                  return cid
    let currentTime = 0 -- ic-ref lives in the 70ies
    createEmptyCanister new_id (S.singleton controller) currentTime
    -- Here we fill up the canister with the cycles provided by the caller
    setBalance new_id amount
    return new_id

validateSettings :: CanReject m => Settings -> m ()
validateSettings r = do
    forM_ (r .! #compute_allocation) $ \n -> do
        unless (n <= 100) $
            reject RC_CANISTER_ERROR "Compute allocation not <= 100" (Just EC_CANISTER_CONTRACT_VIOLATION)
    forM_ (r .! #memory_allocation) $ \n -> do
        unless (n <= 2^(48::Int)) $
            reject RC_CANISTER_ERROR "Memory allocation not <= 2^48" (Just EC_CANISTER_CONTRACT_VIOLATION)
    forM_ (r .! #freezing_threshold) $ \n -> do
        unless (n < 2^(64::Int)) $
            reject RC_CANISTER_ERROR "Freezing threshold not < 2^64" (Just EC_CANISTER_CONTRACT_VIOLATION)
    forM_ (r .! #controllers) $ \n -> do
        unless (length n <= 10) $
            reject RC_CANISTER_ERROR "Controllers cannot be > 10" (Just EC_CANISTER_CONTRACT_VIOLATION)

applySettings :: ICM m => EntityId -> Settings -> m ()
applySettings cid r = do
    forM_ (r .! #controllers) $ setControllers cid . S.fromList . map principalToEntityId . Vec.toList
    forM_ (r .! #compute_allocation) $ setComputeAllocation cid
    forM_ (r .! #memory_allocation) $ setMemoryAllocation cid
    forM_ (r .! #freezing_threshold) $ setFreezingThreshold cid

onlyControllerOrSelf ::
  (ICM m, CanReject m, (r .! "canister_id") ~ Principal) =>
  String -> Bool -> EntityId -> (R.Rec r -> m a) -> (R.Rec r -> m a)
onlyControllerOrSelf method_name self caller act r = do
    let canister_id = principalToEntityId (r .! #canister_id)
    canisterMustExist canister_id
    controllers <- getControllers canister_id
    let allowed = if self then S.insert canister_id controllers else controllers
    if caller `S.member` allowed
    then act r
    else reject RC_CANISTER_ERROR (
        prettyID caller <> " is not authorized to call " ++ method_name ++ " on canister " <>
        prettyID canister_id <> ", Allowed principals are: " <> intercalate ", " (map prettyID (S.toList allowed)))
        (Just EC_NOT_AUTHORIZED)

fetchCanisterIdfromMaybe ::
  ((r .! "canister_id") ~ Maybe Principal) =>
  EntityId -> R.Rec r -> EntityId
fetchCanisterIdfromMaybe cid r =
  case r .! #canister_id of Nothing -> cid
                            Just c -> principalToEntityId c

fetchCanisterId ::
  ((r .! "canister_id") ~ Principal) =>
  R.Rec r -> EntityId
fetchCanisterId r = principalToEntityId (r .! #canister_id)

checkSubnet ::
  (ICM m, CanReject m) =>
  (r -> EntityId) -> Maybe Subnet -> (r -> m a) -> (r -> m a)
checkSubnet _ Nothing act r = act r
checkSubnet c (Just (subnet_id, _, _, _, _)) act r = do
    let canister_id = c r
    canisterMustExist canister_id
    (subnet_id', _, _, _, _) <- getSubnetFromCanisterId canister_id
    if subnet_id == subnet_id'
    then act r
    else reject RC_DESTINATION_INVALID (
        prettyID canister_id <> " does not belong to subnet " <>
        prettyID subnet_id)
        (Just EC_INVALID_ARGUMENT)

noSubnet ::
  (ICM m, CanReject m) =>
  EntityId -> Maybe Subnet -> (r -> m a) -> (r -> m a)
noSubnet _ Nothing act r = act r
noSubnet caller (Just (subnet_id, _, _, _, _)) act r = do
    root_subnet_id <- gets rootSubnet
    (caller_subnet_id, _, _, _, _) <- getSubnetFromCanisterId caller
    if (root_subnet_id == Just caller_subnet_id || subnet_id == caller_subnet_id) then
      act r
    else
      reject RC_CANISTER_ERROR "the caller must be on the root subnet or belong to the target subnet" (Just EC_INVALID_ARGUMENT)

icInstallCode :: (ICM m, CanReject m) => EntityId -> ICManagement m .! "install_code"
icInstallCode caller r = do
    let canister_id = principalToEntityId (r .! #canister_id)
    let arg = r .! #arg
<<<<<<< HEAD
    new_can_mod <- return (parseCanister canister_id (r .! #wasm_module))
=======
    _ <- liftIO $ putStrLn $ "mode: " ++ (show $ r .! #mode)
    _ <- liftIO $ putStrLn $ "canister_id: " ++ prettyID canister_id
    new_can_mod <- return (parseCanister (r .! #wasm_module))
>>>>>>> 75fe97c0
      `onErr` (\err -> reject RC_CANISTER_ERROR ("Parsing failed: " ++ err) (Just EC_INVALID_MODULE))
    was_empty <- isCanisterEmpty canister_id

    let
      reinstall = do
        env <- canisterEnv canister_id
        let env1 = env { env_canister_version = env_canister_version env + 1, env_global_timer = 0 }
        res <- liftIO $ init_method new_can_mod caller env1 arg
        ca <- return res
          `onTrap` (\msg -> reject RC_CANISTER_ERROR ("Initialization trapped: " ++ msg) (Just EC_CANISTER_TRAPPED))
        setCanisterContent canister_id $ CanisterContent
            { can_mod = new_can_mod
            }
        performCanisterActions canister_id ca
        bumpCanisterVersion canister_id
        when (set_certified_data ca == Nothing) $ setCertifiedData canister_id ""
        when (set_global_timer ca == Nothing) $ setCanisterGlobalTimer canister_id 0

      install = do
        unless was_empty $
          reject RC_CANISTER_ERROR "canister is not empty during installation" (Just EC_CANISTER_NOT_EMPTY)
        reinstall

      upgrade = do
        when was_empty $
          reject RC_CANISTER_ERROR "canister is empty during upgrade" (Just EC_CANISTER_EMPTY)
        old_can_mod <- getCanisterMod canister_id
        env <- canisterEnv canister_id
        let env1 = env
        res <- liftIO $ pre_upgrade_method old_can_mod caller env1
        ca1 <- return res
          `onTrap` (\msg -> reject RC_CANISTER_ERROR ("Pre-upgrade trapped: " ++ msg) (Just EC_CANISTER_TRAPPED))
        -- TODO: update balance in env based on ca1 here, once canister actions
        -- can change balances
        let env2 = env { env_canister_version = env_canister_version env + 1, env_global_timer = 0 }
        res <- liftIO $ post_upgrade_method new_can_mod caller env2 arg
        ca2 <- return res
          `onTrap` (\msg -> reject RC_CANISTER_ERROR ("Post-upgrade trapped: " ++ msg) (Just EC_CANISTER_TRAPPED))

        setCanisterContent canister_id $ CanisterContent
            { can_mod = new_can_mod
            }
        performCanisterActions canister_id (ca1 { set_global_timer = Nothing } <> ca2)
        bumpCanisterVersion canister_id
        when (set_global_timer ca2 == Nothing) $ setCanisterGlobalTimer canister_id 0

    R.switch (r .! #mode) $ R.empty
      .+ #install .== (\() -> install)
      .+ #reinstall .== (\() -> reinstall)
      .+ #upgrade .== (\() -> upgrade)

icUninstallCode :: (ICM m, CanReject m) => ICManagement m .! "uninstall_code"
icUninstallCode r = do
    let canister_id = principalToEntityId (r .! #canister_id)
    -- empty canister, resetting selected state
    modCanister canister_id $ \can_state -> can_state
      { content = Nothing
      , certified_data = ""
      , canister_version = canister_version can_state + 1
      , global_timer = 0
      }
    -- reject all call open contexts of this canister
    gets (M.toList . call_contexts) >>= mapM_ (\(ctxt_id, ctxt) ->
        when (canister ctxt == canister_id && needs_to_respond ctxt == NeedsToRespond True) $ do
            rejectCallContext ctxt_id (RC_CANISTER_REJECT, "Canister has been uninstalled", Just EC_CANISTER_EMPTY)
            deleteCallContext ctxt_id
        )

icUpdateCanisterSettings :: (ICM m, CanReject m) => ICManagement m .! "update_settings"
icUpdateCanisterSettings r = do
    let canister_id = principalToEntityId (r .! #canister_id)
    validateSettings (r .! #settings)
    applySettings canister_id (r .! #settings)
    bumpCanisterVersion canister_id

icStartCanister :: (ICM m, CanReject m) => ICManagement m .! "start_canister"
icStartCanister r = do
    let canister_id = principalToEntityId (r .! #canister_id)
    getRunStatus canister_id >>= \case
        IsRunning -> return ()
        IsStopping pending -> do
            forM_ pending $ \ctxt_id ->
                rejectCallContext ctxt_id (RC_CANISTER_ERROR, "Canister has been restarted", Just EC_CANISTER_RESTARTED)
            setRunStatus canister_id IsRunning
        IsStopped -> setRunStatus canister_id IsRunning
        IsDeleted -> error "deleted canister encountered"

icStopCanister ::
  (ICM m, CanReject m) =>
  (a -> m b) ~ (ICManagement m .! "stop_canister") =>
  CallId -> a -> m ()
icStopCanister ctxt_id r = do
    let canister_id = principalToEntityId (r .! #canister_id)
    getRunStatus canister_id >>= \case
        IsRunning -> setRunStatus canister_id (IsStopping [ctxt_id])
        IsStopping pending -> setRunStatus canister_id (IsStopping (pending ++ [ctxt_id]))
        IsStopped -> replyCallContext ctxt_id (encode ())
        IsDeleted -> error "deleted canister encountered"

icCanisterStatus :: (ICM m, CanReject m) => ICManagement m .! "canister_status"
icCanisterStatus r = do
    let canister_id = principalToEntityId (r .! #canister_id)
    s <- getRunStatus canister_id >>= \case
        IsRunning -> return (V.IsJust #running ())
        IsStopping _pending -> return (V.IsJust #stopping ())
        IsStopped -> return (V.IsJust #stopped ())
        IsDeleted -> error "deleted canister encountered"
    can_state <- getCanister canister_id
    hash <- module_hash <$> getCanister canister_id
    cycles <- getBalance canister_id
    idle_cycles_burned_per_day <- idle_cycles_burned_per_day <$> getCanister canister_id
    return $ R.empty
      .+ #status .== s
      .+ #settings .== (R.empty
        .+ #controllers .== Vec.fromList (map entityIdToPrincipal (S.toList (controllers can_state)))
        .+ #memory_allocation .== memory_allocation can_state
        .+ #compute_allocation .== compute_allocation can_state
        .+ #freezing_threshold .== freezing_threshold can_state
      )
      .+ #memory_size .== 0 -- not implemented here
      .+ #module_hash .== hash
      .+ #cycles .== cycles
      .+ #idle_cycles_burned_per_day .== idle_cycles_burned_per_day


icDeleteCanister :: (ICM m, CanReject m) => ICManagement m .! "delete_canister"
icDeleteCanister r = do
    let canister_id = principalToEntityId (r .! #canister_id)
    getRunStatus canister_id >>= \case
        IsRunning -> reject RC_CANISTER_ERROR "Cannot delete running canister" (Just EC_CANISTER_NOT_STOPPED)
        IsStopping _pending -> reject RC_CANISTER_ERROR "Cannot delete stopping canister" (Just EC_CANISTER_NOT_STOPPED)
        IsStopped -> return ()
        IsDeleted -> error "deleted canister encountered"

    setRunStatus canister_id IsDeleted

icDepositCycles :: (ICM m, CanReject m) => CallId -> ICManagement m .! "deposit_cycles"
icDepositCycles ctxt_id r = do
    let canister_id = principalToEntityId (r .! #canister_id)
    canisterMustExist canister_id

    cycles <- getCallContextCycles ctxt_id
    available <- getCallContextCycles ctxt_id
    setCallContextCycles ctxt_id (available - cycles)
    prev_balance <- getBalance canister_id
    setBalance canister_id $ prev_balance + cycles

icTopUpCanister :: (ICM m, CanReject m) => ICManagement m .! "provisional_top_up_canister"
icTopUpCanister r = do
    let canister_id = principalToEntityId (r .! #canister_id)
    canisterMustExist canister_id

    prev_balance <- getBalance canister_id
    setBalance canister_id $ prev_balance + (r .! #amount)

icRawRand :: ICM m => ICManagement m .! "raw_rand"
icRawRand _r = runRandIC $ BS.pack <$> replicateM 32 getRandom

runRandIC :: ICM m => Rand StdGen a -> m a
runRandIC a = state $ \ic ->
    let (x, g) = runRand a (rng ic)
    in (x, ic { rng = g })

icEcdsaPublicKey :: (ICM m, CanReject m) => EntityId -> ICManagement m .! "ecdsa_public_key"
icEcdsaPublicKey caller r = do
    let cid = fetchCanisterIdfromMaybe caller r
    canisterMustExist cid
    let key = getCanisterRootKey cid
    case Bitcoin.derivePublicKey key (r .! #derivation_path) of
      Left err -> reject RC_CANISTER_ERROR err (Just EC_INVALID_ENCODING)
      Right k -> return $ R.empty
                   .+ #public_key .== (publicKeyToDER k)
                   .+ #chain_code .== (extractChainCode k)

icSignWithEcdsa :: (ICM m, CanReject m) => EntityId -> ICManagement m .! "sign_with_ecdsa"
icSignWithEcdsa caller r = do
    let key = getCanisterRootKey caller
    case Bitcoin.derivePrivateKey key (r .! #derivation_path) of
      Left err -> reject RC_CANISTER_ERROR err  (Just EC_INVALID_ENCODING)
      Right k -> do
        case Bitcoin.toHash256 (r .! #message_hash) of
          Left err -> reject RC_CANISTER_ERROR err (Just EC_INVALID_ENCODING)
          Right h ->
            return $ R.empty
              .+ #signature .== (Bitcoin.sign k h)<|MERGE_RESOLUTION|>--- conflicted
+++ resolved
@@ -210,13 +210,9 @@
 icInstallCode caller r = do
     let canister_id = principalToEntityId (r .! #canister_id)
     let arg = r .! #arg
-<<<<<<< HEAD
-    new_can_mod <- return (parseCanister canister_id (r .! #wasm_module))
-=======
     _ <- liftIO $ putStrLn $ "mode: " ++ (show $ r .! #mode)
     _ <- liftIO $ putStrLn $ "canister_id: " ++ prettyID canister_id
-    new_can_mod <- return (parseCanister (r .! #wasm_module))
->>>>>>> 75fe97c0
+    new_can_mod <- return (parseCanister canister_id (r .! #wasm_module))
       `onErr` (\err -> reject RC_CANISTER_ERROR ("Parsing failed: " ++ err) (Just EC_INVALID_MODULE))
     was_empty <- isCanisterEmpty canister_id
 
