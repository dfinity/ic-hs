--- conflicted
+++ resolved
@@ -39,22 +39,12 @@
 
 -- TODO: Implement proper and extract in own module
 parseId :: String -> Id
-<<<<<<< HEAD
 parseId s = case B.fromStrict <$> decodeBase32Unpadded (B.toStrict (B.pack (filter (/= '-') s))) of
     Right bytes ->
         if B.length bytes >= 4
         then B.drop 4 bytes
         else error "Too short id"
     Left err -> error $ "Invalid canister id: " ++ T.unpack err
-=======
-parseId s
-    | "ic:" `isPrefixOf` s
-    , Just bs <- B.fromStrict <$> H.decodeHex (T.pack (drop 3 s))
-    , B.length bs > 1
-    = B.init bs
-    | otherwise
-    = error $ "Invalid canister id " ++ show s
->>>>>>> ef4bdbb8
 
 parseArg :: String -> Payload
 parseArg ('0':'x':xs)
