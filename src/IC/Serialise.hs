{-# LANGUAGE StandaloneDeriving #-}
{-# LANGUAGE ConstraintKinds #-}
{-# LANGUAGE DeriveGeneric #-}
{-# LANGUAGE TypeSynonymInstances  #-}
{-# LANGUAGE GeneralizedNewtypeDeriving  #-}
{-# OPTIONS_GHC -Wno-orphans #-}
{- |
This module defines Serialise instances of the IC state.

We put them into their own module, despite the usual advise against orphan
instances, to emphasize that these are not part of the `IC.Ref` module with its
“reference implementation” status.

Also, orphan instances are kinda ok in applications.

-}

module IC.Serialise () where

import Codec.Serialise
import GHC.Generics

import qualified IC.Wasm.Winter as W
import qualified IC.Canister.StableMemory as Stable
import Control.Monad.Random.Lazy
import System.Random.Internal (StdGen(..))
import System.Random.SplitMix

import IC.Types
import IC.Wasm.Winter.Persist
import IC.Purify
import IC.Canister.Snapshot
import IC.Canister
import IC.Ref
import IC.Crypto
import qualified IC.Crypto.BLS as BLS

instance Serialise W.Value

deriving instance Generic Timestamp
instance Serialise Timestamp where

deriving instance Generic NeedsToRespond
instance Serialise NeedsToRespond where

deriving instance Generic RejectCode
instance Serialise RejectCode where

deriving instance Generic ErrorCode
instance Serialise ErrorCode where

deriving instance Generic Response
instance Serialise Response where

deriving instance Generic SubnetType
instance Serialise SubnetType where

deriving instance Generic WasmClosure
instance Serialise WasmClosure where

deriving instance Generic Callback
instance Serialise Callback where

deriving instance Generic MethodCall
instance Serialise MethodCall where

deriving instance Generic PInstance
instance Serialise PInstance where

deriving instance Generic PModuleInst
instance Serialise PModuleInst where

deriving instance Generic (Snapshot a)
instance Serialise a => Serialise (Snapshot a) where

deriving instance Generic IC
instance Serialise IC where

deriving instance Generic CallContext
instance Serialise CallContext where

deriving instance Generic Message
instance Serialise Message where

deriving instance Generic RequestStatus
instance Serialise RequestStatus where

deriving instance Generic CallResponse
instance Serialise CallResponse where

deriving instance Generic CallRequest
instance Serialise CallRequest where

deriving instance Generic RunStatus
instance Serialise RunStatus where

deriving instance Generic CanState
instance Serialise CanState where

deriving instance Generic CallOrigin
instance Serialise CallOrigin where

deriving instance Generic EntryPoint
instance Serialise EntryPoint where

instance Serialise CanisterContent where
    encode cc = encode
        ( raw_wasm (can_mod cc)
        , wasm
        )
      where
        wasm = case wasm_state cc of WinterState w -> Left (wsInstances w, wsStableMem w)
                                     RustState s -> Right s
    decode = do
        (raw, wasm) <- decode
        let runtime_mode = either (\_ -> WinterRuntime) (\_ -> RustRuntime) wasm
        can_mod <- either fail pure $ parseCanister runtime_mode raw
        -- There is some duplication here
<<<<<<< HEAD
        wasm_mod <- either fail pure $ W.parseModule raw
        let wasm_state = case wasm of Left (insts, sm) -> WinterState $ CanisterSnapshot
                                                                          { wsModule = wasm_mod
                                                                          , wsInstances = insts
                                                                          , wsStableMem = sm
                                                                          }
                                      Right s -> RustState s
=======
        decodedModule <- either fail pure $ decodeModule wasm
        wasm_mod <- either fail pure $ W.parseModule decodedModule
>>>>>>> a9f73dba
        return $ CanisterContent
            { can_mod = can_mod
            , wasm_state = wasm_state
            }

deriving instance Serialise EntityId

deriving instance Serialise StdGen

instance Serialise Stable.Repr where
    encode = encode . Stable.serialize
    decode = Stable.deserialize <$> decode

instance Serialise SMGen where
    encode = encode  . unseedSMGen
    decode = seedSMGen' <$> decode

instance Serialise BLS.SecretKey
instance Serialise SecretKey where
    encode (BLS sk) = encode sk
    encode _ = error "IC.Serialise SecretKey: Only BLS supported"
    decode = BLS <$> decode<|MERGE_RESOLUTION|>--- conflicted
+++ resolved
@@ -116,18 +116,14 @@
         let runtime_mode = either (\_ -> WinterRuntime) (\_ -> RustRuntime) wasm
         can_mod <- either fail pure $ parseCanister runtime_mode raw
         -- There is some duplication here
-<<<<<<< HEAD
-        wasm_mod <- either fail pure $ W.parseModule raw
+        decodedModule <- either fail pure $ decodeModule wasm
+        wasm_mod <- either fail pure $ W.parseModule decodedModule
         let wasm_state = case wasm of Left (insts, sm) -> WinterState $ CanisterSnapshot
                                                                           { wsModule = wasm_mod
                                                                           , wsInstances = insts
                                                                           , wsStableMem = sm
                                                                           }
                                       Right s -> RustState s
-=======
-        decodedModule <- either fail pure $ decodeModule wasm
-        wasm_mod <- either fail pure $ W.parseModule decodedModule
->>>>>>> a9f73dba
         return $ CanisterContent
             { can_mod = can_mod
             , wasm_state = wasm_state
