--- conflicted
+++ resolved
@@ -165,7 +165,6 @@
     , env_canister_version :: Natural
     , env_global_timer :: Natural
     , env_controllers :: S.Set EntityId
-<<<<<<< HEAD
     , env_memory_allocation :: Natural
     , env_compute_allocation :: Natural
     , env_freeze_threshold :: Natural
@@ -173,8 +172,6 @@
     , env_subnet_type :: SubnetType
     , env_subnet_size :: W.Word64
     , env_all_subnets :: [EntityId]
-=======
->>>>>>> 75fe97c0
     }
 
 data TrapOr a = Trap String | Return a deriving Functor
