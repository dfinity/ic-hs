--- conflicted
+++ resolved
@@ -150,48 +150,6 @@
     # (once we can use ghc-9.0 we can maybe use ghc-bignum native, which should be faster)
     else
       let
-<<<<<<< HEAD
-        muslHaskellPackages = nixpkgs.pkgsMusl.haskell.packages.integer-simple.ghc8107.override {
-          overrides = self: super:
-            let generated = import nix/generated/all.nix self super; in
-            generated //
-            {
-              # the downgrade of cborg in nix/generated.nix makes cborgs test suite depend on
-              # older versions of stuff, so let’s ignore the test suite.
-              cborg = nixpkgs.haskell.lib.dontCheck (
-                generated.cborg.overrideAttrs(old: {
-                configureFlags = ["-f-optimize-gmp"];
-              }));
-
-              cryptonite = super.cryptonite.overrideAttrs(old: {
-                configureFlags = "-f-integer-gmp";
-                doCheck = false; # test suite too slow without integer-gmp
-              });
-
-              # more test suites too slow withour integer-gmp
-              scientific = nixpkgs.haskell.lib.dontCheck super.scientific;
-              math-functions = nixpkgs.haskell.lib.dontCheck super.math-functions;
-
-            };
-        };
-        ic-hs-musl =
-          muslHaskellPackages.ic-hs.overrideAttrs (
-            old: {
-              configureFlags = [
-                "-frelease"
-                "--ghc-option=-optl=-static"
-                "--extra-lib-dirs=${nixpkgs.pkgsMusl.zlib.static}/lib"
-                "--extra-lib-dirs=${nixpkgs.pkgsMusl.libffi.overrideAttrs (old: { dontDisableStatic = true; })}/lib"
-              ];
-            }
-          );
-        in nixpkgs.runCommandNoCC "ic-ref-dist" {
-          allowedRequisites = [];
-        } ''
-          mkdir -p $out/bin
-          cp ${ic-hs-musl}/bin/ic-ref $out/bin
-        '';
-=======
         ic-hs-static =
           nixpkgs.haskell.lib.justStaticExecutables
             (nixpkgs.haskell.lib.failOnAllWarnings
@@ -202,16 +160,12 @@
         mkdir -p $out/bin
         cp ${ic-hs-static}/bin/ic-ref $out/bin
       '';
->>>>>>> de2926ca
-
 
   # We run the unit test suite only as part of coverage checking.
   # It is enough to run it once, and we definitely want it as part of
   # of coverage checking.
   ic-hs-coverage = nixpkgs.haskell.lib.doCheck (nixpkgs.haskell.lib.doCoverage ic-hs);
 in
-
-
 
 rec {
   inherit ic-hs;
