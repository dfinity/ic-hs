--- conflicted
+++ resolved
@@ -1,10 +1,6 @@
 cabal-version:       2.2
 name:                ic-ref
-<<<<<<< HEAD
-version:             0.4.0
-=======
-version:             0.2.16
->>>>>>> 2c413e56
+version:             0.4.1
 author:              Joachim Breitner
 build-type:          Simple
 
