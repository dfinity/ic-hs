cabal-version:       2.2
name:                ic-ref
version:             0.0.1
author:              Joachim Breitner
build-type:          Simple

flag release
  default: False
  description: Release build, warnings are errors

-- NB: It might look odd that we are using common stanzas instead of
-- internal library. The main reason is that otherwise,
--
-- > ghcid -c "cabal new-repl"
--
-- cannot be used on all files, due to
--
-- > cabal: Cannot open a repl for multiple components at once.

common version
  hs-source-dirs:      src
  other-modules:       IC.Version
  other-modules:       SourceId
  build-depends:       text
  build-depends:       template-haskell
  build-depends:       process
  build-depends:       split

common logic
  hs-source-dirs:      src
  other-modules:       IC.Ref
  other-modules:       IC.Types
  other-modules:       IC.Canister
  other-modules:       IC.Id.Fresh
  other-modules:       IC.Id.Forms
  other-modules:       IC.Logger
  other-modules:       IC.Utils
  other-modules:       IC.Canister.Imp
  other-modules:       IC.Canister.Interface
  other-modules:       IC.Canister.Pure
  other-modules:       IC.Canister.Persisted
  other-modules:       IC.Management
  other-modules:       IC.Wasm.Winter
  other-modules:       IC.Wasm.WinterMemory
  other-modules:       IC.Wasm.Winter.Persist
  other-modules:       IC.Wasm.Imports
  build-depends:       base >=4.12 && <5
  build-depends:       filepath
  build-depends:       hex-text
  build-depends:       crc
  build-depends:       text
  build-depends:       bytestring
  build-depends:       containers
  build-depends:       winter
  build-depends:       binary
  build-depends:       mtl
  build-depends:       transformers
  build-depends:       data-default-class
  build-depends:       vector
  build-depends:       primitive
  build-depends:       utf8-string
  build-depends:       hex-text
  build-depends:       cryptonite
  build-depends:       memory
  build-depends:       row-types
  build-depends:       candid
  build-depends:       base32
<<<<<<< HEAD
  build-depends:       time
=======
  build-depends:       MonadRandom
>>>>>>> fdcf883a

common cbor
  hs-source-dirs:      src
  other-modules:       IC.HTTP.GenR
  other-modules:       IC.HTTP.CBOR
  other-modules:       IC.HTTP.GenR.Parse
  other-modules:       IC.HTTP.RequestId
  other-modules:       IC.Id.Forms
  other-modules:       IC.Crypto
  build-depends:       base >=4.12 && <5
  build-depends:       text
  build-depends:       bytestring
  build-depends:       containers
  build-depends:       unordered-containers
  build-depends:       mtl
  build-depends:       cborg
  build-depends:       cryptonite
  build-depends:       memory
  build-depends:       leb128-cereal
  build-depends:       ed25519
  build-depends:       cryptonite
  build-depends:       memory

common ghc-flags
  default-language:    Haskell2010
  ghc-options:         -rtsopts
  ghc-options:         -Wall -Wno-name-shadowing
  if flag(release)
    ghc-options:       -Werror

executable ic-ref-run
  import: version, logic, ghc-flags
  main-is:             ic-ref-run.hs
  hs-source-dirs:      src
  other-modules:       IC.DRun.Parse
  build-depends:       optparse-applicative
  build-depends:       prettyprinter

executable ic-ref
  import: version, logic, cbor, ghc-flags
  main-is:             ic-ref.hs
  other-modules:       IC.HTTP
  other-modules:       IC.HTTP.Status
  other-modules:       IC.HTTP.Request
  other-modules:       IC.Debug.JSON
  build-depends:       optparse-applicative
  build-depends:       cborg
  build-depends:       aeson
  build-depends:       warp
  build-depends:       wai
  build-depends:       http-types
  build-depends:       unordered-containers

executable ic-request-id
  import: version, cbor, ghc-flags
  main-is:             ic-request-id.hs
  build-depends:       hex-text
  build-depends:       optparse-applicative

executable ic-ref-test
  import: version, cbor, ghc-flags
  main-is:             ic-ref-test.hs
  other-modules:       IC.Test.Spec
  other-modules:       IC.Test.Options
  other-modules:       IC.Test.Universal
  other-modules:       IC.Management
  other-modules:       IC.Types
  build-depends:       tasty
  build-depends:       tasty-hunit
  build-depends:       tasty-html
  build-depends:       tasty-rerun
  build-depends:       optparse-applicative
  build-depends:       http-client
  build-depends:       http-types
  build-depends:       random
  build-depends:       filepath
  build-depends:       directory
  build-depends:       row-types
  build-depends:       candid
  build-depends:       hex-text
  build-depends:       crc
  build-depends:       transformers
  build-depends:       base32
  build-depends:       time

test-suite unit-test
  import: cbor, ghc-flags
  type: exitcode-stdio-1.0
  main-is: unit-tests.hs
  build-depends: base >= 4 && < 5
  build-depends: tasty >= 0.7
  build-depends: tasty-hunit
<|MERGE_RESOLUTION|>--- conflicted
+++ resolved
@@ -65,11 +65,8 @@
   build-depends:       row-types
   build-depends:       candid
   build-depends:       base32
-<<<<<<< HEAD
   build-depends:       time
-=======
   build-depends:       MonadRandom
->>>>>>> fdcf883a
 
 common cbor
   hs-source-dirs:      src
