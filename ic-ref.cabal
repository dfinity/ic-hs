cabal-version:       2.2
name:                ic-ref
<<<<<<< HEAD
version:             0.3.0.1
=======
version:             0.2.4
>>>>>>> 4f5c08d4
author:              Joachim Breitner
build-type:          Simple

flag release
  default: False
  description: Release build, warnings are errors

-- NB: It might look odd that we are using common stanzas instead of
-- internal library. The main reason is that otherwise,
--
-- > ghcid -c "cabal new-repl"
--
-- cannot be used on all files, due to
--
-- > cabal: Cannot open a repl for multiple components at once.

common version
  hs-source-dirs:      src
  other-modules:       IC.Version
  build-depends:       text

common logic
  hs-source-dirs:      src
  other-modules:       IC.Ref
  other-modules:       IC.Types
  other-modules:       IC.Canister
  other-modules:       IC.Id.Fresh
  other-modules:       IC.Id.Forms
  other-modules:       IC.Logger
  other-modules:       IC.Utils
  other-modules:       IC.Canister.Imp
  other-modules:       IC.Canister.Interface
  other-modules:       IC.Canister.Pure
  other-modules:       IC.Canister.Persisted
  other-modules:       IC.Wasm.Winter
  other-modules:       IC.Wasm.WinterMemory
  other-modules:       IC.Wasm.Winter.Persist
  other-modules:       IC.Wasm.Imports
  build-depends:       base >=4.13 && <5
  build-depends:       filepath
  build-depends:       hex-text
  build-depends:       crc
  build-depends:       text
  build-depends:       bytestring
  build-depends:       containers
  build-depends:       winter
  build-depends:       mtl
  build-depends:       transformers
  build-depends:       binary
  build-depends:       data-default-class
  build-depends:       vector
  build-depends:       primitive
  build-depends:       utf8-string
  build-depends:       hex-text
  build-depends:       cryptonite
  build-depends:       memory

common cbor
  hs-source-dirs:      src
  other-modules:       IC.HTTP.GenR
  other-modules:       IC.HTTP.CBOR
  other-modules:       IC.HTTP.GenR.Parse
  other-modules:       IC.HTTP.RequestId
  other-modules:       IC.Id.Forms
  other-modules:       IC.Crypto
  build-depends:       base >=4.13 && <5
  build-depends:       text
  build-depends:       bytestring
  build-depends:       containers
  build-depends:       unordered-containers
  build-depends:       mtl
  build-depends:       cborg
  build-depends:       cryptonite
  build-depends:       memory
  build-depends:       binary
  build-depends:       winter
  -- ^ just for leb128
  build-depends:       ed25519
  build-depends:       cryptonite
  build-depends:       memory

common ghc-flags
  default-language:    Haskell2010
  ghc-options:         -rtsopts
  ghc-options:         -Wall -Wno-name-shadowing
  if flag(release)
    ghc-options:       -Werror

executable ic-ref-run
  import: version, logic, ghc-flags
  main-is:             ic-ref-run.hs
  hs-source-dirs:      src
  other-modules:       IC.DRun.Parse
  build-depends:       optparse-applicative

executable ic-ref
  import: version, logic, cbor, ghc-flags
  main-is:             ic-ref.hs
  other-modules:       IC.HTTP
  other-modules:       IC.HTTP.Status
  other-modules:       IC.HTTP.Request
  other-modules:       IC.Debug.JSON
  build-depends:       optparse-applicative
  build-depends:       cborg
  build-depends:       aeson
  build-depends:       warp
  build-depends:       wai
  build-depends:       http-types
  build-depends:       unordered-containers

executable ic-request-id
  import: version, cbor, ghc-flags
  main-is:             ic-request-id.hs
  build-depends:       hex-text
  build-depends:       optparse-applicative

executable ic-ref-test
  import: version, cbor, ghc-flags
  main-is:             ic-ref-test.hs
  other-modules:       IC.Test.Spec
  other-modules:       IC.Test.Id
  other-modules:       IC.Test.Options
  other-modules:       IC.Test.Universal
  build-depends:       tasty
  build-depends:       tasty-hunit
  build-depends:       tasty-html
  build-depends:       optparse-applicative
  build-depends:       http-client
  build-depends:       http-types
  build-depends:       process-extras
  build-depends:       random
  build-depends:       filepath
  build-depends:       directory
<|MERGE_RESOLUTION|>--- conflicted
+++ resolved
@@ -1,10 +1,6 @@
 cabal-version:       2.2
 name:                ic-ref
-<<<<<<< HEAD
-version:             0.3.0.1
-=======
-version:             0.2.4
->>>>>>> 4f5c08d4
+version:             0.3.1
 author:              Joachim Breitner
 build-type:          Simple
 
