cabal-version:       2.2
name:                ic-ref
<<<<<<< HEAD
version:             0.5.1
=======
version:             0.0.1
>>>>>>> 488bf601
author:              Joachim Breitner
build-type:          Simple

flag release
  default: False
  description: Release build, warnings are errors

-- NB: It might look odd that we are using common stanzas instead of
-- internal library. The main reason is that otherwise,
--
-- > ghcid -c "cabal new-repl"
--
-- cannot be used on all files, due to
--
-- > cabal: Cannot open a repl for multiple components at once.

common version
  hs-source-dirs:      src
  other-modules:       IC.Version
  build-depends:       text

common logic
  hs-source-dirs:      src
  other-modules:       IC.Ref
  other-modules:       IC.Types
  other-modules:       IC.Canister
  other-modules:       IC.Id.Fresh
  other-modules:       IC.Id.Forms
  other-modules:       IC.Logger
  other-modules:       IC.Utils
  other-modules:       IC.Canister.Imp
  other-modules:       IC.Canister.Interface
  other-modules:       IC.Canister.Pure
  other-modules:       IC.Canister.Persisted
  other-modules:       IC.Management
  other-modules:       IC.Wasm.Winter
  other-modules:       IC.Wasm.WinterMemory
  other-modules:       IC.Wasm.Winter.Persist
  other-modules:       IC.Wasm.Imports
  build-depends:       base >=4.12 && <5
  build-depends:       filepath
  build-depends:       hex-text
  build-depends:       crc
  build-depends:       text
  build-depends:       bytestring
  build-depends:       containers
  build-depends:       winter
  build-depends:       binary
  build-depends:       mtl
  build-depends:       transformers
  build-depends:       data-default-class
  build-depends:       vector
  build-depends:       primitive
  build-depends:       utf8-string
  build-depends:       hex-text
  build-depends:       cryptonite
  build-depends:       memory
  build-depends:       row-types
  build-depends:       candid

common cbor
  hs-source-dirs:      src
  other-modules:       IC.HTTP.GenR
  other-modules:       IC.HTTP.CBOR
  other-modules:       IC.HTTP.GenR.Parse
  other-modules:       IC.HTTP.RequestId
  other-modules:       IC.Id.Forms
  other-modules:       IC.Crypto
  build-depends:       base >=4.12 && <5
  build-depends:       text
  build-depends:       bytestring
  build-depends:       containers
  build-depends:       unordered-containers
  build-depends:       mtl
  build-depends:       cborg
  build-depends:       cryptonite
  build-depends:       memory
  build-depends:       leb128-cereal
  build-depends:       ed25519
  build-depends:       cryptonite
  build-depends:       memory

common ghc-flags
  default-language:    Haskell2010
  ghc-options:         -rtsopts
  ghc-options:         -Wall -Wno-name-shadowing
  if flag(release)
    ghc-options:       -Werror

executable ic-ref-run
  import: version, logic, ghc-flags
  main-is:             ic-ref-run.hs
  hs-source-dirs:      src
  other-modules:       IC.DRun.Parse
  build-depends:       optparse-applicative

executable ic-ref
  import: version, logic, cbor, ghc-flags
  main-is:             ic-ref.hs
  other-modules:       IC.HTTP
  other-modules:       IC.HTTP.Status
  other-modules:       IC.HTTP.Request
  other-modules:       IC.Debug.JSON
  build-depends:       optparse-applicative
  build-depends:       cborg
  build-depends:       aeson
  build-depends:       warp
  build-depends:       wai
  build-depends:       http-types
  build-depends:       unordered-containers

executable ic-request-id
  import: version, cbor, ghc-flags
  main-is:             ic-request-id.hs
  build-depends:       hex-text
  build-depends:       optparse-applicative

executable ic-ref-test
  import: version, cbor, ghc-flags
  main-is:             ic-ref-test.hs
  other-modules:       IC.Test.Spec
  other-modules:       IC.Test.Options
  other-modules:       IC.Test.Universal
  other-modules:       IC.Management
  other-modules:       IC.Types
  build-depends:       tasty
  build-depends:       tasty-hunit
  build-depends:       tasty-html
  build-depends:       tasty-rerun
  build-depends:       optparse-applicative
  build-depends:       http-client
  build-depends:       http-types
  build-depends:       random
  build-depends:       filepath
  build-depends:       directory
  build-depends:       row-types
  build-depends:       candid
  build-depends:       hex-text
  build-depends:       crc
  build-depends:       transformers

test-suite unit-test
  import: cbor, ghc-flags
  type: exitcode-stdio-1.0
  main-is: unit-tests.hs
  build-depends: base >= 4 && < 5
  build-depends: tasty >= 0.7
  build-depends: tasty-hunit<|MERGE_RESOLUTION|>--- conflicted
+++ resolved
@@ -1,10 +1,6 @@
 cabal-version:       2.2
 name:                ic-ref
-<<<<<<< HEAD
-version:             0.5.1
-=======
 version:             0.0.1
->>>>>>> 488bf601
 author:              Joachim Breitner
 build-type:          Simple
 
