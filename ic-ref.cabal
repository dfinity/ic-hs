cabal-version:       2.2
name:                ic-ref
<<<<<<< HEAD
version:             0.3.1
=======
version:             0.4.0
>>>>>>> 7f9acd9c
author:              Joachim Breitner
build-type:          Simple

flag release
  default: False
  description: Release build, warnings are errors

-- NB: It might look odd that we are using common stanzas instead of
-- internal library. The main reason is that otherwise,
--
-- > ghcid -c "cabal new-repl"
--
-- cannot be used on all files, due to
--
-- > cabal: Cannot open a repl for multiple components at once.

common version
  hs-source-dirs:      src
  other-modules:       IC.Version
  build-depends:       text

common logic
  hs-source-dirs:      src
  other-modules:       IC.Ref
  other-modules:       IC.Types
  other-modules:       IC.Canister
  other-modules:       IC.Id.Fresh
  other-modules:       IC.Id.Forms
  other-modules:       IC.Logger
  other-modules:       IC.Utils
  other-modules:       IC.Canister.Imp
  other-modules:       IC.Canister.Interface
  other-modules:       IC.Canister.Pure
  other-modules:       IC.Canister.Persisted
  other-modules:       IC.Management
  other-modules:       IC.Wasm.Winter
  other-modules:       IC.Wasm.WinterMemory
  other-modules:       IC.Wasm.Winter.Persist
  other-modules:       IC.Wasm.Imports
  build-depends:       base >=4.12 && <5
  build-depends:       filepath
  build-depends:       hex-text
  build-depends:       crc
  build-depends:       text
  build-depends:       bytestring
  build-depends:       containers
  build-depends:       winter
  build-depends:       binary
  build-depends:       mtl
  build-depends:       transformers
  build-depends:       data-default-class
  build-depends:       vector
  build-depends:       primitive
  build-depends:       utf8-string
  build-depends:       hex-text
  build-depends:       cryptonite
  build-depends:       memory
  build-depends:       row-types
  build-depends:       candid

common cbor
  hs-source-dirs:      src
  other-modules:       IC.HTTP.GenR
  other-modules:       IC.HTTP.CBOR
  other-modules:       IC.HTTP.GenR.Parse
  other-modules:       IC.HTTP.RequestId
  other-modules:       IC.Id.Forms
  other-modules:       IC.Crypto
  build-depends:       base >=4.12 && <5
  build-depends:       text
  build-depends:       bytestring
  build-depends:       containers
  build-depends:       unordered-containers
  build-depends:       mtl
  build-depends:       cborg
  build-depends:       cryptonite
  build-depends:       memory
  build-depends:       leb128-cereal
  build-depends:       ed25519
  build-depends:       cryptonite
  build-depends:       memory

common ghc-flags
  default-language:    Haskell2010
  ghc-options:         -rtsopts
  ghc-options:         -Wall -Wno-name-shadowing
  if flag(release)
    ghc-options:       -Werror

executable ic-ref-run
  import: version, logic, ghc-flags
  main-is:             ic-ref-run.hs
  hs-source-dirs:      src
  other-modules:       IC.DRun.Parse
  build-depends:       optparse-applicative

executable ic-ref
  import: version, logic, cbor, ghc-flags
  main-is:             ic-ref.hs
  other-modules:       IC.HTTP
  other-modules:       IC.HTTP.Status
  other-modules:       IC.HTTP.Request
  other-modules:       IC.Debug.JSON
  build-depends:       optparse-applicative
  build-depends:       cborg
  build-depends:       aeson
  build-depends:       warp
  build-depends:       wai
  build-depends:       http-types
  build-depends:       unordered-containers

executable ic-request-id
  import: version, cbor, ghc-flags
  main-is:             ic-request-id.hs
  build-depends:       hex-text
  build-depends:       optparse-applicative

executable ic-ref-test
  import: version, cbor, ghc-flags
  main-is:             ic-ref-test.hs
  other-modules:       IC.Test.Spec
  other-modules:       IC.Test.Options
  other-modules:       IC.Test.Universal
  other-modules:       IC.Management
  other-modules:       IC.Types
  build-depends:       tasty
  build-depends:       tasty-hunit
  build-depends:       tasty-html
  build-depends:       optparse-applicative
  build-depends:       http-client
  build-depends:       http-types
  build-depends:       random
  build-depends:       filepath
  build-depends:       directory
  build-depends:       row-types
  build-depends:       candid
  build-depends:       hex-text
  build-depends:       crc
  build-depends:       transformers

test-suite unit-test
  import: cbor, ghc-flags
  type: exitcode-stdio-1.0
  main-is: unit-tests.hs
  build-depends: base >= 4 && < 5
  build-depends: tasty >= 0.7
  build-depends: tasty-hunit<|MERGE_RESOLUTION|>--- conflicted
+++ resolved
@@ -1,10 +1,6 @@
 cabal-version:       2.2
 name:                ic-ref
-<<<<<<< HEAD
-version:             0.3.1
-=======
-version:             0.4.0
->>>>>>> 7f9acd9c
+version:             0.5.1
 author:              Joachim Breitner
 build-type:          Simple
 
