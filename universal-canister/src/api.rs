// NOTE: We should try to reuse dfn_core::api here.
// use `wee_alloc` as the global allocator.
extern crate wee_alloc;

#[global_allocator]
static ALLOC: wee_alloc::WeeAlloc<'_> = wee_alloc::WeeAlloc::INIT;

#[allow(clippy::unused_unit)]
mod ic0 {
    #[link(wasm_import_module = "ic0")]
    extern "C" {
        pub fn accept_message() -> ();
        pub fn canister_self_copy(dst: u32, offset: u32, size: u32) -> ();
        pub fn canister_self_size() -> u32;
        pub fn canister_status() -> u32;
        pub fn debug_print(offset: u32, size: u32) -> ();
        pub fn msg_arg_data_copy(dst: u32, offset: u32, size: u32) -> ();
        pub fn msg_arg_data_size() -> u32;
        pub fn msg_caller_copy(dst: u32, offset: u32, size: u32) -> ();
        pub fn msg_caller_size() -> u32;
        pub fn msg_reject(src: u32, size: u32) -> ();
        pub fn msg_reject_code() -> u32;
        pub fn msg_reject_msg_copy(dst: u32, offset: u32, size: u32) -> ();
        pub fn msg_reject_msg_size() -> u32;
        pub fn msg_method_name_copy(dst: u32, offset: u32, size: u32) -> ();
        pub fn msg_method_name_size() -> u32;
        pub fn msg_reply() -> ();
        pub fn msg_reply_data_append(offset: u32, size: u32) -> ();
        pub fn msg_cycles_available() -> u64;
        pub fn msg_cycles_available128(dst: u32) -> ();
        pub fn msg_cycles_refunded() -> u64;
        pub fn msg_cycles_refunded128(dst: u32) -> ();
        pub fn msg_cycles_accept(max_amount: u64) -> u64;
        pub fn msg_cycles_accept128(max_amount_high: u64, max_amount_low: u64, dst: u32) -> ();
        pub fn canister_cycle_balance() -> u64;
        pub fn canister_cycle_balance128(dst: u32) -> ();
        pub fn trap(offset: u32, size: u32) -> !;
        pub fn call_new(
            callee_src: u32,
            callee_size: u32,
            name_src: u32,
            name_size: u32,
            reply_fun: u32,
            reply_env: u32,
            reject_fun: u32,
            reject_env: u32,
        ) -> ();
        pub fn call_on_cleanup(fun: u32, env: u32) -> ();
        pub fn call_data_append(src: u32, size: u32) -> ();
        pub fn call_cycles_add(amount: u64) -> ();
        pub fn call_cycles_add128(amount_high: u64, amount_low: u64) -> ();
        pub fn call_perform() -> u32;
        pub fn stable_size() -> u32;
        pub fn stable_grow(additional_pages: u32) -> u32;
        pub fn stable_read(dst: u32, offset: u32, size: u32) -> ();
        pub fn stable_write(offset: u32, src: u32, size: u32) -> ();
        pub fn stable64_size() -> u64;
        pub fn stable64_grow(additional_pages: u64) -> u64;
        pub fn stable64_read(dst: u64, offset: u64, size: u64) -> ();
        pub fn stable64_write(offset: u64, src: u64, size: u64) -> ();
        pub fn certified_data_set(src: u32, size: u32) -> ();
        pub fn data_certificate_present() -> u32;
        pub fn data_certificate_size() -> u32;
        pub fn data_certificate_copy(dst: u32, offset: u32, size: u32) -> ();

        pub fn time() -> u64;
        pub fn performance_counter(_type: u32) -> u64;
        pub fn global_timer_set(timestamp: u64) -> u64;
<<<<<<< HEAD
        pub fn canister_state_counter() -> u64;
=======
        */
        pub fn canister_version() -> u64;
>>>>>>> 5a076ad1
    }
}

// Convenience wrappers around the DFINITY System API

const CYCLES_SIZE: usize = 16;

pub fn accept_message() {
    unsafe { ic0::accept_message() }
}

pub fn call_new(
    callee: &[u8],
    method: &[u8],
    reply_fun: fn(u32) -> (),
    reply_env: u32,
    reject_fun: fn(u32) -> (),
    reject_env: u32,
) {
    unsafe {
        #[allow(clippy::fn_to_numeric_cast_with_truncation)]
        ic0::call_new(
            callee.as_ptr() as u32,
            callee.len() as u32,
            method.as_ptr() as u32,
            method.len() as u32,
            reply_fun as u32,
            reply_env as u32,
            reject_fun as u32,
            reject_env as u32,
        )
    }
}

pub fn call_on_cleanup(fun: fn(u32) -> (), env: u32) {
    #[allow(clippy::fn_to_numeric_cast_with_truncation)]
    unsafe {
        ic0::call_on_cleanup(fun as u32, env as u32)
    }
}

pub fn call_data_append(payload: &[u8]) {
    unsafe {
        ic0::call_data_append(payload.as_ptr() as u32, payload.len() as u32);
    }
}

pub fn call_cycles_add(amount: u64) {
    unsafe {
        ic0::call_cycles_add(amount);
    }
}

pub fn call_cycles_add128(amount_high: u64, amount_low: u64) {
    unsafe {
        ic0::call_cycles_add128(amount_high, amount_low);
    }
}

pub fn call_perform() -> u32 {
    unsafe { ic0::call_perform() }
}

/// Returns the size of the argument data in bytes.
pub fn msg_arg_data_size() -> u32 {
    unsafe { ic0::msg_arg_data_size() }
}

/// Returns a buffer of the given size that is filled with the argument data
/// bytes starting from the given offset.
pub fn msg_arg_data_copy(offset: u32, size: u32) -> Vec<u8> {
    let mut bytes = vec![0; size as usize];
    unsafe {
        ic0::msg_arg_data_copy(bytes.as_mut_ptr() as u32, offset, size);
    }
    bytes
}

/// Returns the argument extracted from the message payload.
pub fn arg_data() -> Vec<u8> {
    msg_arg_data_copy(0, msg_arg_data_size())
}

/// Returns the size of the caller in bytes.
pub fn msg_caller_size() -> u32 {
    unsafe { ic0::msg_caller_size() }
}

/// Returns a buffer of the given size that is filled with the caller bytes
/// starting from the given offset.
pub fn msg_caller_copy(offset: u32, size: u32) -> Vec<u8> {
    let mut bytes = vec![0; size as usize];
    unsafe {
        ic0::msg_caller_copy(bytes.as_mut_ptr() as u32, offset, size);
    }
    bytes
}

/// Returns the caller of the current call.
pub fn caller() -> Vec<u8> {
    msg_caller_copy(0, msg_caller_size())
}

/// Returns the canister id as a blob.
pub fn id() -> Vec<u8> {
    let len: u32 = unsafe { ic0::canister_self_size() };
    let mut bytes = vec![0; len as usize];
    unsafe {
        ic0::canister_self_copy(bytes.as_mut_ptr() as u32, 0, len);
    }
    bytes
}

pub fn status() -> u32 {
    unsafe { ic0::canister_status() }
}

/// Returns the size of the reject message in bytes.
pub fn msg_reject_msg_size() -> u32 {
    unsafe { ic0::msg_reject_msg_size() }
}

/// Returns a buffer of the given size that is filled with the reject message
/// bytes starting from the given offset.
pub fn msg_reject_msg_copy(offset: u32, size: u32) -> Vec<u8> {
    let mut bytes = vec![0; size as usize];
    unsafe {
        ic0::msg_reject_msg_copy(bytes.as_mut_ptr() as u32, offset, size);
    }
    bytes
}

/// Returns the rejection message.
pub fn reject_message() -> Vec<u8> {
    msg_reject_msg_copy(0, msg_reject_msg_size())
}

pub fn reply_data_append(payload: &[u8]) {
    unsafe {
        ic0::msg_reply_data_append(payload.as_ptr() as u32, payload.len() as u32);
    }
}

pub fn reply() {
    unsafe {
        ic0::msg_reply();
    }
}

/// Rejects the current call with the given message.
pub fn reject(err_message: &[u8]) {
    unsafe {
        ic0::msg_reject(err_message.as_ptr() as u32, err_message.len() as u32);
    }
}

pub fn reject_code() -> u32 {
    unsafe { ic0::msg_reject_code() }
}

pub fn cycles_available() -> u64 {
    unsafe { ic0::msg_cycles_available() }
}

pub fn cycles_available128() -> Vec<u8> {
    let mut bytes = vec![0u8; CYCLES_SIZE];
    unsafe { ic0::msg_cycles_available128(bytes.as_mut_ptr() as u32) }
    bytes
}

pub fn cycles_refunded() -> u64 {
    unsafe { ic0::msg_cycles_refunded() }
}

pub fn cycles_refunded128() -> Vec<u8> {
    let mut bytes = vec![0u8; CYCLES_SIZE];
    unsafe { ic0::msg_cycles_refunded128(bytes.as_mut_ptr() as u32) }
    bytes
}

pub fn accept(amount: u64) -> u64 {
    unsafe { ic0::msg_cycles_accept(amount) }
}

pub fn accept128(amount_high: u64, amount_low: u64) -> Vec<u8> {
    let mut bytes = vec![0u8; CYCLES_SIZE];
    unsafe { ic0::msg_cycles_accept128(amount_high, amount_low, bytes.as_mut_ptr() as u32) }
    bytes
}

pub fn balance() -> u64 {
    unsafe { ic0::canister_cycle_balance() }
}

pub fn balance128() -> Vec<u8> {
    let mut bytes = vec![0u8; CYCLES_SIZE];
    unsafe { ic0::canister_cycle_balance128(bytes.as_mut_ptr() as u32) }
    bytes
}

pub fn stable_size() -> u32 {
    unsafe { ic0::stable_size() }
}

pub fn stable64_size() -> u64 {
    unsafe { ic0::stable64_size() }
}

pub fn stable_grow(additional_pages: u32) -> u32 {
    unsafe { ic0::stable_grow(additional_pages) }
}

pub fn stable64_grow(additional_pages: u64) -> u64 {
    unsafe { ic0::stable64_grow(additional_pages) }
}

pub fn stable_read(offset: u32, size: u32) -> Vec<u8> {
    let mut bytes = vec![0; size as usize];
    unsafe {
        ic0::stable_read(bytes.as_mut_ptr() as u32, offset, size);
    }
    bytes
}

pub fn stable64_read(offset: u64, size: u64) -> Vec<u8> {
    let mut bytes = vec![0; size as usize];
    unsafe {
        ic0::stable64_read(bytes.as_mut_ptr() as u64, offset, size);
    }
    bytes
}

pub fn stable_write(offset: u32, data: &[u8]) {
    unsafe {
        ic0::stable_write(offset, data.as_ptr() as u32, data.len() as u32);
    }
}

pub fn stable64_write(offset: u64, data: &[u8]) {
    unsafe {
        ic0::stable64_write(offset, data.as_ptr() as u64, data.len() as u64);
    }
}

pub fn certified_data_set(data: &[u8]) {
    unsafe {
        ic0::certified_data_set(data.as_ptr() as u32, data.len() as u32);
    }
}

pub fn data_certificate_present() -> u32 {
    unsafe { ic0::data_certificate_present() }
}

pub fn data_certificate() -> Vec<u8> {
    let len: u32 = unsafe { ic0::data_certificate_size() };
    let mut bytes = vec![0; len as usize];
    unsafe {
        ic0::data_certificate_copy(bytes.as_mut_ptr() as u32, 0, len);
    }
    bytes
}

pub fn time() -> u64 {
    unsafe { ic0::time() }
}

pub fn performance_counter(_type: u32) -> u64 {
    unsafe { ic0::performance_counter(_type) }
}

pub fn method_name() -> Vec<u8> {
    let len: u32 = unsafe { ic0::msg_method_name_size() };
    let mut bytes = vec![0; len as usize];
    unsafe {
        ic0::msg_method_name_copy(bytes.as_mut_ptr() as u32, 0, len);
    }
    bytes
}

pub fn global_timer_set(timestamp: u64) -> u64 {
    unsafe { ic0::global_timer_set(timestamp) }
}

pub fn canister_version() -> u64 {
    unsafe { ic0::canister_version() }
}

/// Prints the given message.
pub fn print(data: &[u8]) {
    unsafe {
        ic0::debug_print(data.as_ptr() as u32, data.len() as u32);
    }
}

pub fn bad_print() {
    unsafe {
        ic0::debug_print(u32::max_value() - 2, 1);
        ic0::debug_print(u32::max_value() - 2, 3);
    }
}

/// Traps with the given message.
pub fn trap_with_blob(data: &[u8]) -> ! {
    unsafe {
        ic0::trap(data.as_ptr() as u32, data.len() as u32);
    }
}
pub fn trap_with(message: &str) -> ! {
    unsafe {
        ic0::trap(message.as_ptr() as u32, message.len() as u32);
    }
}

use std::panic;
pub fn set_panic_hook() {
    panic::set_hook(Box::new(|i| {
        let s = i.to_string();
        trap_with(&s);
    }));
}<|MERGE_RESOLUTION|>--- conflicted
+++ resolved
@@ -66,12 +66,7 @@
         pub fn time() -> u64;
         pub fn performance_counter(_type: u32) -> u64;
         pub fn global_timer_set(timestamp: u64) -> u64;
-<<<<<<< HEAD
-        pub fn canister_state_counter() -> u64;
-=======
-        */
         pub fn canister_version() -> u64;
->>>>>>> 5a076ad1
     }
 }
 
