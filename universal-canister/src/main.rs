use candid::{CandidType, Decode, Deserialize, Encode, Principal};
use std::convert::TryInto;
use universal_canister::Ops;

use candid::{CandidType, Deserialize, Encode};
use serde::Serialize;

mod api;

<<<<<<< HEAD
// canister http_request types

#[derive(CandidType, Clone, Deserialize, Debug, Eq, Hash, PartialEq, Serialize)]
=======
// Canister http_request types

#[derive(CandidType, Deserialize)]
>>>>>>> c863b6ef
pub struct HttpHeader {
    pub name: String,
    pub value: String,
}

<<<<<<< HEAD
#[derive(CandidType, Clone, Debug, PartialEq, Eq, Hash, Serialize, Deserialize)]
pub struct CanisterHttpResponsePayload {
=======
#[derive(CandidType, Deserialize)]
pub struct HttpResponse {
>>>>>>> c863b6ef
    pub status: u128,
    pub headers: Vec<HttpHeader>,
    pub body: Vec<u8>,
}

<<<<<<< HEAD
fn body(n: u64) -> Vec<u8> {
    vec![b'x'; n.try_into().unwrap()]
}

fn candid(n: u64) -> Vec<u8> {
    Encode!(&CanisterHttpResponsePayload {
        status: 200 as u128,
        headers: vec![],
        body: body(n),
=======
#[derive(CandidType, Deserialize)]
pub struct TransformArg {
    pub response: HttpResponse,
    pub context: Vec<u8>,
}

fn http_reply_with_body(body: &Vec<u8>) -> Vec<u8> {
    Encode!(&HttpResponse {
        status: 200 as u128,
        headers: vec![],
        body: body.clone(),
>>>>>>> c863b6ef
    })
    .unwrap()
}

// A simple dynamically typed stack

enum Val {
    I32(u32),
    I64(u64),
    Blob(Vec<u8>),
}

struct Stack(Vec<Val>);

impl Stack {
    fn new() -> Self {
        Stack(Vec::new())
    }

    fn drop(&mut self) {
        self.0.pop();
    }

    fn push_int(&mut self, x: u32) {
        self.0.push(Val::I32(x));
    }

    fn push_int64(&mut self, x: u64) {
        self.0.push(Val::I64(x));
    }

    fn push_blob(&mut self, x: Vec<u8>) {
        self.0.push(Val::Blob(x));
    }

    fn pop_int(&mut self) -> u32 {
        if let Some(Val::I32(i)) = self.0.pop() {
            i
        } else {
            api::trap_with("did not find I32 on stack")
        }
    }

    fn pop_int64(&mut self) -> u64 {
        if let Some(Val::I64(i)) = self.0.pop() {
            i
        } else {
            api::trap_with("did not find I64 on stack")
        }
    }

    fn pop_blob(&mut self) -> Vec<u8> {
        if let Some(Val::Blob(blob)) = self.0.pop() {
            blob
        } else {
            api::trap_with("did not find blob on stack")
        }
    }
}

// Reading data from the operations stream

type OpsBytes<'a> = &'a [u8];

fn read_bytes<'a>(ops_bytes: &mut OpsBytes<'a>, len: usize) -> &'a [u8] {
    if len < ops_bytes.len() {
        let (bytes, rest) = ops_bytes.split_at(len as usize);
        *ops_bytes = rest;
        bytes
    } else {
        panic!(
            "cannot read {} bytes of a {} byte string",
            len,
            ops_bytes.len()
        );
    }
}

fn read_int(ops_bytes: &mut OpsBytes) -> u32 {
    let bytes = read_bytes(ops_bytes, std::mem::size_of::<u32>());
    u32::from_le_bytes(bytes.try_into().unwrap())
}

fn read_int64(ops_bytes: &mut OpsBytes) -> u64 {
    let bytes = read_bytes(ops_bytes, std::mem::size_of::<u64>());
    u64::from_le_bytes(bytes.try_into().unwrap())
}

fn eval(ops_bytes: OpsBytes) {
    let mut ops_bytes: OpsBytes = ops_bytes;
    let mut stack: Stack = Stack::new();

    while let Some((op_code, rest)) = ops_bytes.split_first() {
        ops_bytes = rest;
        let op = match Ops::try_from(*op_code) {
            Err(..) => {
                api::trap_with(&format!("unknown op {}", op_code));
            }
            Ok(op) => op,
        };
        match op {
            Ops::Noop => (),
            Ops::Drop => stack.drop(),
            Ops::PushInt => {
                let a = read_int(&mut ops_bytes);
                stack.push_int(a);
            }
            Ops::PushBytes => {
                let len = read_int(&mut ops_bytes);
                let blob = read_bytes(&mut ops_bytes, len as usize).to_vec();
                stack.push_blob(blob);
            }
            Ops::ReplyDataAppend => api::reply_data_append(&stack.pop_blob()),
            Ops::Reply => api::reply(),
            Ops::Self_ => stack.push_blob(api::id()),
            Ops::Reject => api::reject(&stack.pop_blob()),
            Ops::Caller => stack.push_blob(api::caller()),
            Ops::RejectMessage => stack.push_blob(api::reject_message()),
            Ops::RejectCode => stack.push_int(api::reject_code()),
            Ops::IntToBlob => {
                let i = stack.pop_int();
                stack.push_blob(i.to_le_bytes().to_vec())
            }
            Ops::MessagePayload => stack.push_blob(api::arg_data()),
            Ops::Concat => {
                let mut b = stack.pop_blob();
                let mut a = stack.pop_blob();
                a.append(&mut b);
                stack.push_blob(a);
            }
            Ops::StableSize => stack.push_int(api::stable_size()),
            Ops::StableGrow => {
                let i = stack.pop_int();
                stack.push_int(api::stable_grow(i))
            }
            Ops::StableRead => {
                let size = stack.pop_int();
                let offset = stack.pop_int();
                stack.push_blob(api::stable_read(offset, size))
            }
            Ops::StableWrite => {
                let data = stack.pop_blob();
                let offset = stack.pop_int();
                api::stable_write(offset, &data)
            }
            Ops::DebugPrint => api::print(&stack.pop_blob()),
            Ops::Trap => api::trap_with_blob(&stack.pop_blob()),
            Ops::SetGlobal => set_global(stack.pop_blob()),
            Ops::GetGlobal => stack.push_blob(get_global()),
            Ops::BadPrint => api::bad_print(),
            Ops::SetPreUpgrade => set_pre_upgrade(stack.pop_blob()),
            Ops::Int64ToBlob => {
                let i = stack.pop_int64();
                stack.push_blob(i.to_le_bytes().to_vec())
            }
            Ops::Time => stack.push_int64(api::time()),
            Ops::CyclesAvailable => stack.push_int64(api::cycles_available()),
            Ops::CyclesBalance => stack.push_int64(api::balance()),
            Ops::CyclesRefunded => stack.push_int64(api::cycles_refunded()),
            Ops::AcceptCycles => {
                let a = stack.pop_int64();
                stack.push_int64(api::accept(a))
            }
            Ops::PushInt64 => {
                let a = read_int64(&mut ops_bytes);
                stack.push_int64(a);
            }
            Ops::CallNew => {
                // pop in reverse order!
                let reject_code = stack.pop_blob();
                let reply_code = stack.pop_blob();
                let method = stack.pop_blob();
                let callee = stack.pop_blob();

                let reject_env = add_callback(reject_code);
                let reply_env = add_callback(reply_code);

                api::call_new(&callee, &method, callback, reply_env, callback, reject_env);
            }
            Ops::CallDataAppend => api::call_data_append(&stack.pop_blob()),
            Ops::CallCyclesAdd => api::call_cycles_add(stack.pop_int64()),
            Ops::CallPerform => {
                let err_code = api::call_perform();
                if err_code != 0 {
                    api::trap_with("call_perform failed")
                }
            }
            Ops::CertifiedDataSet => api::certified_data_set(&stack.pop_blob()),
            Ops::DataCertificatePresent => stack.push_int(api::data_certificate_present()),
            Ops::DataCertificate => stack.push_blob(api::data_certificate()),
            Ops::CanisterStatus => stack.push_int(api::status()),
            Ops::SetHeartbeat => set_heartbeat(stack.pop_blob()),
            Ops::AcceptMessage => api::accept_message(),
            Ops::SetInspectMessage => set_inspect_message(stack.pop_blob()),
            Ops::TrapIfEq => {
                let c = stack.pop_blob();
                let b = stack.pop_blob();
                let a = stack.pop_blob();
                if a == b {
                    api::trap_with_blob(&c)
                }
            }
            Ops::CallOnCleanup => {
                let cleanup_code = stack.pop_blob();
                let cleanup_env = add_callback(cleanup_code);
                api::call_on_cleanup(callback, cleanup_env);
            }
            Ops::StableFill => {
                let length = stack.pop_int();
                let byte = stack.pop_int();
                let offset = stack.pop_int();

                let data = vec![byte as u8; length as usize];

                api::stable_write(offset, &data);
            }
            Ops::StableSize64 => stack.push_int64(api::stable64_size()),
            Ops::StableGrow64 => {
                let i = stack.pop_int64();
                stack.push_int64(api::stable64_grow(i))
            }
            Ops::StableRead64 => {
                let size = stack.pop_int64();
                let offset = stack.pop_int64();
                stack.push_blob(api::stable64_read(offset, size))
            }
            Ops::StableWrite64 => {
                let data = stack.pop_blob();
                let offset = stack.pop_int64();
                api::stable64_write(offset, &data)
            }
            Ops::CyclesAvailable128 => stack.push_blob(api::cycles_available128()),
            Ops::CyclesBalance128 => stack.push_blob(api::balance128()),
            Ops::CyclesRefunded128 => stack.push_blob(api::cycles_refunded128()),
            Ops::AcceptCycles128 => {
                let amount_low = stack.pop_int64();
                let amount_high = stack.pop_int64();
                stack.push_blob(api::accept128(amount_high, amount_low))
            }
            Ops::CallCyclesAdd128 => {
                let amount_low = stack.pop_int64();
                let amount_high = stack.pop_int64();
                api::call_cycles_add128(amount_high, amount_low)
            }
            Ops::MsgArgDataSize => stack.push_int(api::msg_arg_data_size()),
            Ops::MsgArgDataCopy => {
                let size = stack.pop_int();
                let offset = stack.pop_int();
                stack.push_blob(api::msg_arg_data_copy(offset, size));
            }
            Ops::MsgCallerSize => stack.push_int(api::msg_caller_size()),
            Ops::MsgCallerCopy => {
                let size = stack.pop_int();
                let offset = stack.pop_int();
                stack.push_blob(api::msg_caller_copy(offset, size));
            }
            Ops::MsgRejectMsgSize => stack.push_int(api::msg_reject_msg_size()),
            Ops::MsgRejectMsgCopy => {
                let size = stack.pop_int();
                let offset = stack.pop_int();
                stack.push_blob(api::msg_reject_msg_copy(offset, size));
            }
            Ops::SetGlobalTimerMethod => set_global_timer_method(stack.pop_blob()),
            Ops::ApiGlobalTimerSet => {
                let timestamp = stack.pop_int64();
                stack.push_int64(api::global_timer_set(timestamp))
            }
            Ops::IncGlobalCounter => {
                let c = *GLOBAL_COUNTER.lock().unwrap() + 1;
                *GLOBAL_COUNTER.lock().unwrap() = c;
            }
            Ops::GetGlobalCounter => stack.push_int64(*GLOBAL_COUNTER.lock().unwrap()),
            Ops::GetPerformanceCounter => {
                let _type = stack.pop_int();
                stack.push_int64(api::performance_counter(_type))
            }
            Ops::MsgMethodName => stack.push_blob(api::method_name()),
            Ops::ParsePrincipal => {
                let arg = stack.pop_blob();
                stack.push_blob(Principal::from_slice(&arg).to_string().as_bytes().to_vec())
            }
            Ops::SetTransform => set_transform(stack.pop_blob()),
            Ops::GetHttpReplyWithBody => {
                let body = stack.pop_blob();
                stack.push_blob(http_reply_with_body(&body));
            }
            Ops::GetHttpTransformContext => {
                let arg = Decode!(stack.pop_blob().as_ref(), TransformArg).unwrap();
                stack.push_blob(arg.context);
            }
            Ops::StableFill64 => {
                let length = stack.pop_int64();
                let byte = stack.pop_int64();
                let offset = stack.pop_int64();

<<<<<<< HEAD
            // canister http_request calls
            56 => set_transform(stack.pop_blob()),
            // produce the Candid encoding of an HTTP response
            // with status 200, no headers, and
            // body consisting of n (argument) occurrences of the symbol 'x'
            57 => {
                let n = stack.pop_int();
                stack.push_blob(candid(n.into()))
            }
=======
                let data = vec![byte as u8; length as usize];
>>>>>>> c863b6ef

                api::stable64_write(offset, &data);
            }
            Ops::CanisterVersion => {
                stack.push_int64(api::canister_version());
            }
        }
    }
}
#[export_name = "canister_update update"]
fn update() {
    setup();
    eval(&api::arg_data());
}

#[export_name = "canister_query query"]
fn query() {
    setup();
    eval(&api::arg_data());
}

#[export_name = "canister_query transform"]
fn transform() {
    setup();
    eval(&get_transform());
}

#[export_name = "canister_init"]
fn init() {
    setup();
    eval(&api::arg_data());
}

#[export_name = "canister_pre_upgrade"]
fn pre_upgrade() {
    setup();
    eval(&get_pre_upgrade());
}

#[export_name = "canister_heartbeat"]
fn heartbeat() {
    setup();
    eval(&get_heartbeat());
}

#[export_name = "canister_global_timer"]
fn global_timer() {
    setup();
    eval(&get_global_timer_method());
}

#[export_name = "canister_inspect_message"]
fn inspect_message() {
    setup();
    eval(&get_inspect_message());
}

#[export_name = "canister_post_upgrade"]
fn post_upgrade() {
    setup();
    eval(&api::arg_data());
}

/* A global variable */
lazy_static! {
    static ref GLOBAL: Mutex<Vec<u8>> = Mutex::new(Vec::new());
}
fn set_global(data: Vec<u8>) {
    *GLOBAL.lock().unwrap() = data;
}
fn get_global() -> Vec<u8> {
    GLOBAL.lock().unwrap().clone()
}

/* A global counter */
lazy_static! {
    static ref GLOBAL_COUNTER: Mutex<u64> = Mutex::new(0);
}

/* A variable to store what to execute upon pre_upgrade */
lazy_static! {
    static ref PRE_UPGRADE: Mutex<Vec<u8>> = Mutex::new(Vec::new());
}
fn set_pre_upgrade(data: Vec<u8>) {
    *PRE_UPGRADE.lock().unwrap() = data;
}
fn get_pre_upgrade() -> Vec<u8> {
    PRE_UPGRADE.lock().unwrap().clone()
}

/* A variable to store what to execute in canister_heartbeat */
lazy_static! {
    static ref HEARTBEAT: Mutex<Vec<u8>> = Mutex::new(Vec::new());
}
fn set_heartbeat(data: Vec<u8>) {
    *HEARTBEAT.lock().unwrap() = data;
}
fn get_heartbeat() -> Vec<u8> {
    HEARTBEAT.lock().unwrap().clone()
}

/* A variable to store what to execute in canister_global_timer */
lazy_static! {
    static ref GLOBAL_TIMER_METHOD: Mutex<Vec<u8>> = Mutex::new(Vec::new());
}
fn set_global_timer_method(data: Vec<u8>) {
    *GLOBAL_TIMER_METHOD.lock().unwrap() = data;
}
fn get_global_timer_method() -> Vec<u8> {
    GLOBAL_TIMER_METHOD.lock().unwrap().clone()
}

lazy_static! {
    static ref TRANSFORM: Mutex<Vec<u8>> = Mutex::new(Vec::new());
}
fn set_transform(data: Vec<u8>) {
    *TRANSFORM.lock().unwrap() = data;
}
fn get_transform() -> Vec<u8> {
    TRANSFORM.lock().unwrap().clone()
}

/* A variable to store what to execute in canister_inspect_message */
/* (By default allows all) */
lazy_static! {
    static ref INSPECT_MESSAGE: Mutex<Vec<u8>> = Mutex::new(vec![41]);
}
fn set_inspect_message(data: Vec<u8>) {
    *INSPECT_MESSAGE.lock().unwrap() = data;
}
fn get_inspect_message() -> Vec<u8> {
    INSPECT_MESSAGE.lock().unwrap().clone()
}

/* Callback handling */

#[macro_use]
extern crate lazy_static;
use std::sync::Mutex;
lazy_static! {
    static ref CALLBACKS: Mutex<Vec<Option<Vec<u8>>>> = Mutex::new(Vec::new());
}

fn add_callback(code: Vec<u8>) -> u32 {
    let mut vec = CALLBACKS.lock().unwrap();
    vec.push(Some(code));
    vec.len() as u32 - 1
}

fn get_callback(idx: u32) -> Vec<u8> {
    let mut vec = CALLBACKS.lock().unwrap();
    if let Some(entry) = vec.get_mut(idx as usize) {
        if let Some(code) = entry.take() {
            code
        } else {
            panic!("get_callback: {} already taken", idx)
        }
    } else {
        panic!("get_callback: {} out of bounds", idx)
    }
}

fn callback(env: u32) {
    eval(&get_callback(env));
}

/* Panic setup */

use std::sync::Once;

static START: Once = Once::new();

fn setup() {
    START.call_once(|| {
        api::set_panic_hook();
    });
}

fn main() {}<|MERGE_RESOLUTION|>--- conflicted
+++ resolved
@@ -2,48 +2,23 @@
 use std::convert::TryInto;
 use universal_canister::Ops;
 
-use candid::{CandidType, Deserialize, Encode};
-use serde::Serialize;
-
 mod api;
 
-<<<<<<< HEAD
-// canister http_request types
-
-#[derive(CandidType, Clone, Deserialize, Debug, Eq, Hash, PartialEq, Serialize)]
-=======
 // Canister http_request types
 
 #[derive(CandidType, Deserialize)]
->>>>>>> c863b6ef
 pub struct HttpHeader {
     pub name: String,
     pub value: String,
 }
 
-<<<<<<< HEAD
-#[derive(CandidType, Clone, Debug, PartialEq, Eq, Hash, Serialize, Deserialize)]
-pub struct CanisterHttpResponsePayload {
-=======
 #[derive(CandidType, Deserialize)]
 pub struct HttpResponse {
->>>>>>> c863b6ef
     pub status: u128,
     pub headers: Vec<HttpHeader>,
     pub body: Vec<u8>,
 }
 
-<<<<<<< HEAD
-fn body(n: u64) -> Vec<u8> {
-    vec![b'x'; n.try_into().unwrap()]
-}
-
-fn candid(n: u64) -> Vec<u8> {
-    Encode!(&CanisterHttpResponsePayload {
-        status: 200 as u128,
-        headers: vec![],
-        body: body(n),
-=======
 #[derive(CandidType, Deserialize)]
 pub struct TransformArg {
     pub response: HttpResponse,
@@ -55,7 +30,6 @@
         status: 200 as u128,
         headers: vec![],
         body: body.clone(),
->>>>>>> c863b6ef
     })
     .unwrap()
 }
@@ -351,19 +325,7 @@
                 let byte = stack.pop_int64();
                 let offset = stack.pop_int64();
 
-<<<<<<< HEAD
-            // canister http_request calls
-            56 => set_transform(stack.pop_blob()),
-            // produce the Candid encoding of an HTTP response
-            // with status 200, no headers, and
-            // body consisting of n (argument) occurrences of the symbol 'x'
-            57 => {
-                let n = stack.pop_int();
-                stack.push_blob(candid(n.into()))
-            }
-=======
                 let data = vec![byte as u8; length as usize];
->>>>>>> c863b6ef
 
                 api::stable64_write(offset, &data);
             }
