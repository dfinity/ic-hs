use std::convert::TryInto;

mod api;

// A simple dynamically typed stack

enum Val {
    I32(u32),
    I64(u64),
    Blob(Vec<u8>),
}

struct Stack(Vec<Val>);

impl Stack {
    fn new() -> Self {
        Stack(Vec::new())
    }

    fn drop(self: &mut Self) {
        self.0.pop();
    }

    fn push_int(self: &mut Self, x: u32) {
        self.0.push(Val::I32(x));
    }

    fn push_int64(self: &mut Self, x: u64) {
        self.0.push(Val::I64(x));
    }

    fn push_blob(self: &mut Self, x: Vec<u8>) {
        self.0.push(Val::Blob(x));
    }

    fn pop_int(self: &mut Self) -> u32 {
        if let Some(Val::I32(i)) = self.0.pop() {
            i
        } else {
            api::trap_with("did not find I32 on stack")
        }
    }

    fn pop_int64(self: &mut Self) -> u64 {
        if let Some(Val::I64(i)) = self.0.pop() {
            i
        } else {
            api::trap_with("did not find I64 on stack")
        }
    }

    fn pop_blob(self: &mut Self) -> Vec<u8> {
        if let Some(Val::Blob(blob)) = self.0.pop() {
            blob
        } else {
            api::trap_with("did not find blob on stack")
        }
    }
}

// Reading data from the operations stream

type Ops<'a> = &'a [u8];

fn read_bytes<'a>(ops: &mut Ops<'a>, len: usize) -> &'a [u8] {
    if len < ops.len() {
        let (bytes, rest) = ops.split_at(len as usize);
        *ops = rest;
        bytes
    } else {
        panic!("cannot read {} bytes of a {} byte string", len, ops.len());
    }
}

fn read_int(ops: &mut Ops) -> u32 {
    let bytes = read_bytes(ops, std::mem::size_of::<u32>());
    u32::from_le_bytes(bytes.try_into().unwrap())
}

fn read_int64(ops: &mut Ops) -> u64 {
    let bytes = read_bytes(ops, std::mem::size_of::<u64>());
    u64::from_le_bytes(bytes.try_into().unwrap())
}

fn eval(ops: Ops) {
    let mut ops: Ops = ops;
    let mut stack: Stack = Stack::new();

    while let Some((op, rest)) = ops.split_first() {
        ops = rest;
        match op {
            // noop
            0 => (),
            // drop
            1 => stack.drop(),
            // push int
            2 => {
                let a = read_int(&mut ops);
                stack.push_int(a);
            }
            // push bytes
            3 => {
                let len = read_int(&mut ops);
                let blob = read_bytes(&mut ops, len as usize).to_vec();
                stack.push_blob(blob);
            }
            // reply_data_append
            4 => api::reply_data_append(&stack.pop_blob()),
            // reply
            5 => api::reply(),

            // self
            6 => stack.push_blob(api::id()),

            // reject
            7 => api::reject(&stack.pop_blob()),

            // caller
            8 => stack.push_blob(api::caller()),

            // reject_msg
            10 => stack.push_blob(api::reject_message()),

            // reject_code
            11 => stack.push_int(api::reject_code()),

            // int to blob
            12 => {
                let i = stack.pop_int();
                stack.push_blob(i.to_le_bytes().to_vec())
            }

            // msg_data
            13 => stack.push_blob(api::arg_data()),

            // concat
            14 => {
                let mut b = stack.pop_blob();
                let mut a = stack.pop_blob();
                a.append(&mut b);
                stack.push_blob(a);
            }

            // stable memory
            15 => stack.push_int(api::stable_size()),
            16 => {
                let i = stack.pop_int();
                stack.push_int(api::stable_grow(i))
            }
            17 => {
                let size = stack.pop_int();
                let offset = stack.pop_int();
                stack.push_blob(api::stable_read(offset, size))
            }
            18 => {
                let data = stack.pop_blob();
                let offset = stack.pop_int();
                api::stable_write(offset, &data)
            }

            // debugging
            19 => api::print(&stack.pop_blob()),
            20 => api::trap_with_blob(&stack.pop_blob()),

            // some simple state
            21 => set_global(stack.pop_blob()),
            22 => stack.push_blob(get_global()),

            // bad print
            23 => api::bad_print(),

            // the pre-upgrade script
            24 => set_pre_upgrade(stack.pop_blob()),

            // int64 to blob
            25 => {
                let i = stack.pop_int64();
                stack.push_blob(i.to_le_bytes().to_vec())
            }

            // time
            26 => stack.push_int64(api::time()),

            // available cycles
            27 => stack.push_int64(api::cycles_available()),

            // balance
            28 => stack.push_int64(api::balance()),

            // refunded
            29 => stack.push_int64(api::cycles_refunded()),

            // accept
            30 => {
                let a = stack.pop_int64();
                stack.push_int64(api::accept(a))
            }

            // push int64
            31 => {
                let a = read_int64(&mut ops);
                stack.push_int64(a);
            }

            // call_new
            32 => {
                // pop in reverse order!
                let reject_code = stack.pop_blob();
                let reply_code = stack.pop_blob();
                let method = stack.pop_blob();
                let callee = stack.pop_blob();

                let reject_env = add_callback(reject_code);
                let reply_env = add_callback(reply_code);

                api::call_new(&callee, &method, callback, reply_env, callback, reject_env);
            }

            // append arg
            33 => api::call_data_append(&stack.pop_blob()),

            // append cycles
            34 => api::call_cycles_add(stack.pop_int64()),

            // perform
            35 => {
                let err_code = api::call_perform();
                if err_code != 0 {
                    api::trap_with("call_perform failed")
                }
            }

            // certified variables
            36 => api::certified_data_set(&stack.pop_blob()),
            37 => stack.push_int(api::data_certificate_present()),
            38 => stack.push_blob(api::data_certificate()),

            // canister_status
            39 => stack.push_int(api::status()),

            // accept_message
            40 => api::accept_message(),

            // the pre-upgrade script
            41 => set_inspect_message(stack.pop_blob()),

            42 => stack.push_blob(api::method_name()),

            // trap if blob equal
            43 => {
                let c = stack.pop_blob();
                let b = stack.pop_blob();
                let a = stack.pop_blob();
                if a == b {
                    api::trap_with_blob(&c)
                }
            }

            // on_cleanup
            44 => {
                // pop in reverse order!
                let cleanup_code = stack.pop_blob();
                let cleanup_env = add_callback(cleanup_code);
                api::call_on_cleanup(callback, cleanup_env);
            }

<<<<<<< HEAD
            // canister heartbeat script
            45 => set_heartbeat(stack.pop_blob()),
=======
        // stable memory
        45 => stack.push_int64(api::stable64_size()),
        46 => {
            let i = stack.pop_int64();
            stack.push_int64(api::stable64_grow(i))
        }
        47 => {
            let size = stack.pop_int64();
            let offset = stack.pop_int64();
            stack.push_blob(api::stable64_read(offset, size))
        }
        48 => {
            let data = stack.pop_blob();
            let offset = stack.pop_int64();
            api::stable64_write(offset, &data)
        }
>>>>>>> 0d5fde1f

            _ => api::trap_with(&format!("unknown op {}", op)),
        }
    }
}
#[export_name = "canister_update update"]
fn update() {
    setup();
    eval(&api::arg_data());
}

#[export_name = "canister_query query"]
fn query() {
    setup();
    eval(&api::arg_data());
}

#[export_name = "canister_init"]
fn init() {
    setup();
    eval(&api::arg_data());
}

#[export_name = "canister_pre_upgrade"]
fn pre_upgrade() {
    setup();
    eval(&get_pre_upgrade());
}

#[export_name = "canister_post_upgrade"]
fn post_upgrade() {
    setup();
    eval(&api::arg_data());
}

#[export_name = "canister_inspect_message"]
fn inspect_message() {
    setup();
    eval(&get_inspect_message());
}

#[export_name = "canister_heartbeat"]
fn heartbeat() {
    setup();
    eval(&get_heartbeat());
}

/* A global variable */
lazy_static! {
    static ref GLOBAL: Mutex<Vec<u8>> = Mutex::new(Vec::new());
}
fn set_global(data: Vec<u8>) {
    *GLOBAL.lock().unwrap() = data;
}
fn get_global() -> Vec<u8> {
    GLOBAL.lock().unwrap().clone()
}

/* A variable to store what to execute upon pre_upgrade */
lazy_static! {
    static ref PRE_UPGRADE: Mutex<Vec<u8>> = Mutex::new(Vec::new());
}
fn set_pre_upgrade(data: Vec<u8>) {
    *PRE_UPGRADE.lock().unwrap() = data;
}
fn get_pre_upgrade() -> Vec<u8> {
    PRE_UPGRADE.lock().unwrap().clone()
}

/* A variable to store what to execute in canister_inspect_message */
/* (By default allows all) */
lazy_static! {
    static ref INSPECT_MESSAGE: Mutex<Vec<u8>> = Mutex::new(vec![40]);
}
fn set_inspect_message(data: Vec<u8>) {
    *INSPECT_MESSAGE.lock().unwrap() = data;
}
fn get_inspect_message() -> Vec<u8> {
    INSPECT_MESSAGE.lock().unwrap().clone()
}

/* Callback handling */

#[macro_use]
extern crate lazy_static;
use std::sync::Mutex;
lazy_static! {
    static ref CALLBACKS: Mutex<Vec<Option<Vec<u8>>>> = Mutex::new(Vec::new());
}

fn add_callback(code: Vec<u8>) -> u32 {
    let mut vec = CALLBACKS.lock().unwrap();
    vec.push(Some(code));
    return (vec.len() as u32) - 1;
}

fn get_callback(idx: u32) -> Vec<u8> {
    let mut vec = CALLBACKS.lock().unwrap();
    if let Some(entry) = vec.get_mut(idx as usize) {
        if let Some(code) = entry.take() {
            return code;
        } else {
            panic!("get_callback: {} already taken", idx)
        }
    } else {
        panic!("get_callback: {} out of bounds", idx)
    }
}

fn callback(env: u32) {
    eval(&get_callback(env));
}

/* A variable to store what to execute in canister_heartbeat */
lazy_static! {
    static ref HEARTBEAT: Mutex<Vec<u8>> = Mutex::new(Vec::new());
}
fn set_heartbeat(data: Vec<u8>) {
    *HEARTBEAT.lock().unwrap() = data;
}
fn get_heartbeat() -> Vec<u8> {
    HEARTBEAT.lock().unwrap().clone()
}

/* Panic setup */

use std::sync::Once;

static START: Once = Once::new();

fn setup() {
    START.call_once(|| {
        api::set_panic_hook();
    });
}

fn main() {}<|MERGE_RESOLUTION|>--- conflicted
+++ resolved
@@ -264,27 +264,25 @@
                 api::call_on_cleanup(callback, cleanup_env);
             }
 
-<<<<<<< HEAD
+            // stable memory
+            45 => stack.push_int64(api::stable64_size()),
+            46 => {
+                let i = stack.pop_int64();
+                stack.push_int64(api::stable64_grow(i))
+            }
+            47 => {
+                let size = stack.pop_int64();
+                let offset = stack.pop_int64();
+                stack.push_blob(api::stable64_read(offset, size))
+            }
+            48 => {
+                let data = stack.pop_blob();
+                let offset = stack.pop_int64();
+                api::stable64_write(offset, &data)
+            }
+
             // canister heartbeat script
-            45 => set_heartbeat(stack.pop_blob()),
-=======
-        // stable memory
-        45 => stack.push_int64(api::stable64_size()),
-        46 => {
-            let i = stack.pop_int64();
-            stack.push_int64(api::stable64_grow(i))
-        }
-        47 => {
-            let size = stack.pop_int64();
-            let offset = stack.pop_int64();
-            stack.push_blob(api::stable64_read(offset, size))
-        }
-        48 => {
-            let data = stack.pop_blob();
-            let offset = stack.pop_int64();
-            api::stable64_write(offset, &data)
-        }
->>>>>>> 0d5fde1f
+            49 => set_heartbeat(stack.pop_blob()),
 
             _ => api::trap_with(&format!("unknown op {}", op)),
         }
