--- conflicted
+++ resolved
@@ -53,37 +53,22 @@
 
     - if: matrix.os == 'ubuntu-latest'
       run: cp -r "$(nix-build -A ic-hs.doc)"/share/doc/*/html gh-page
-<<<<<<< HEAD
+
     #- if: matrix.os == 'ubuntu-latest'
-    #  run: nix-build-uncached -A ic-hs-coverage
-    - if: matrix.os == 'ubuntu-latest'
-      #run: nix-build-uncached -A coverage
-      run: nix-build-uncached -A check-generated
-    # - run: nix-build-uncached -A ic-ref-dist
-    #- if: matrix.os == 'ubuntu-latest'
-    #  run: nix-build-uncached -A ic-ref-test
-    - run: nix-build-uncached -A ic-hs-shell
-    - run: nix-build-uncached -A license-check
-=======
-
-    - if: matrix.os == 'ubuntu-latest'
-      run: nix build -f default.nix --eval-store auto --store ssh-ng://eu.nixbuild.net --builders "" --max-jobs 2 --no-link --print-build-logs ic-hs-coverage
-
-    - if: matrix.os == 'ubuntu-latest'
-      run: nix build -f default.nix --eval-store auto --store ssh-ng://eu.nixbuild.net --builders "" --max-jobs 2 --no-link --print-build-logs coverage
+    #  run: nix build -f default.nix --eval-store auto --store ssh-ng://eu.nixbuild.net --builders "" --max-jobs 2 --no-link --print-build-logs coverage
 
     - if: matrix.os == 'ubuntu-latest'
       run: nix build -f default.nix --eval-store auto --store ssh-ng://eu.nixbuild.net --builders "" --max-jobs 2 --no-link --print-build-logs check-generated
     - if: matrix.os == 'macos-latest'
       run: nix-build-uncached -A check-generated
 
-    - if: matrix.os == 'ubuntu-latest'
-      run: nix build -f default.nix --eval-store auto --store ssh-ng://eu.nixbuild.net --builders "" --max-jobs 2 --no-link --print-build-logs ic-ref-dist
-    - if: matrix.os == 'macos-latest'
-      run: nix-build-uncached -A ic-ref-dist
+    #- if: matrix.os == 'ubuntu-latest'
+    #  run: nix build -f default.nix --eval-store auto --store ssh-ng://eu.nixbuild.net --builders "" --max-jobs 2 --no-link --print-build-logs ic-ref-dist
+    #- if: matrix.os == 'macos-latest'
+    #  run: nix-build-uncached -A ic-ref-dist
 
-    - if: matrix.os == 'ubuntu-latest'
-      run: nix build -f default.nix --eval-store auto --store ssh-ng://eu.nixbuild.net --builders "" --max-jobs 2 --no-link --print-build-logs ic-ref-test
+    #- if: matrix.os == 'ubuntu-latest'
+    #  run: nix build -f default.nix --eval-store auto --store ssh-ng://eu.nixbuild.net --builders "" --max-jobs 2 --no-link --print-build-logs ic-ref-test
 
     - if: matrix.os == 'ubuntu-latest'
       run: nix build -f default.nix --eval-store auto --store ssh-ng://eu.nixbuild.net --builders "" --max-jobs 2 --no-link --print-build-logs ic-hs-shell
@@ -94,7 +79,6 @@
       run: nix build -f default.nix --eval-store auto --store ssh-ng://eu.nixbuild.net --builders "" --max-jobs 2 --no-link --print-build-logs license-check
     - if: matrix.os == 'macos-latest'
       run: nix-build-uncached -A license-check
->>>>>>> 406decfa
 
   release:
     if: ${{ github.event_name == 'push' && github.ref == 'refs/heads/master' }}
