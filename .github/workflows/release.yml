--- conflicted
+++ resolved
@@ -54,12 +54,9 @@
     - if: matrix.os == 'ubuntu-latest'
       run: cp -r "$(nix-build -A ic-hs.doc)"/share/doc/*/html gh-page
 
-<<<<<<< HEAD
-=======
     - if: matrix.os == 'ubuntu-latest'
       run: nix build -f default.nix --eval-store auto --store ssh-ng://eu.nixbuild.net --builders "" --max-jobs 2 --no-link --print-build-logs ic-hs-coverage
 
->>>>>>> 8652074a
     #- if: matrix.os == 'ubuntu-latest'
     #  run: nix build -f default.nix --eval-store auto --store ssh-ng://eu.nixbuild.net --builders "" --max-jobs 2 --no-link --print-build-logs coverage
 
