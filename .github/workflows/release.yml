--- conflicted
+++ resolved
@@ -40,13 +40,9 @@
     - uses: nixbuild/nix-quick-install-action@v13
       with:
         nix_conf: experimental-features = nix-command
-<<<<<<< HEAD
-    - uses: nixbuild/nixbuild-action@v10
-=======
     - name: Configure Nix to use nixbuild.net as a remote builder
       if: env.SSH_KEY_FOR_NIXBUILD != ''
       uses: nixbuild/nixbuild-action@v10
->>>>>>> 691b2847
       with:
         nixbuild_ssh_key: ${{ secrets.SSH_KEY_FOR_NIXBUILD }}
     - run: nix-env -iA nix-build-uncached -f nix/
