--- conflicted
+++ resolved
@@ -7,38 +7,77 @@
 build-type:          Simple
 extra-source-files:  cbits/*.h ic.did
 
-<<<<<<< HEAD
-flag release
-  default: False
-  description: Release build, warnings are errors
-=======
-flag library
-  default: True
-  description: Build library (useful to disable in musl builds)
-
--- NB: It might look odd that we are replicating the module lists between
--- the various executables and the library.
---
--- The main reason is that if we have executables depending on (internal) libraries,
---
--- > ghcid -c "cabal new-repl"
---
--- cannot be used on all files, due to
---
--- > cabal: Cannot open a repl for multiple components at once.
---
--- The downside if of course lots of repetition here.
--- Some of it could be handled with common stanzas, but not easily between the
--- library (needing exposed-modules) and the executables (needing other-modules)
---
--- We could consider the alternative of putting everything, including Main modules
--- into one library; then `ghcid -T` would work again.
---
--- Eventually GHCi might support loading multiple components
--- (https://gitlab.haskell.org/ghc/ghc/-/merge_requests/3950). Then this can be
--- cleaned up.
-
-common cbits
+executable ic-ref
+  default-language: Haskell2010
+  hs-source-dirs: bin
+  main-is: ic-ref.hs
+  build-depends: base >=4.12 && <5
+  build-depends: ic-hs
+  build-depends: optparse-applicative
+  build-depends: text
+  build-depends: wai-cors
+  build-depends: wai-extra
+  build-depends: warp
+
+executable ic-ref-run
+  default-language: Haskell2010
+  hs-source-dirs: bin
+  main-is: ic-ref-run.hs
+  build-depends: base >=4.12 && <5
+  build-depends: bytestring
+  build-depends: candid
+  build-depends: containers
+  build-depends: ic-hs
+  build-depends: MonadRandom
+  build-depends: mtl
+  build-depends: optparse-applicative
+  build-depends: prettyprinter
+  build-depends: row-types
+  build-depends: text
+  build-depends: time
+  build-depends: transformers
+
+executable ic-ref-test
+  default-language: Haskell2010
+  hs-source-dirs: bin
+  main-is: ic-ref-test.hs
+  build-depends: base >=4.12 && <5
+  build-depends: http-types
+  build-depends: ic-hs
+  build-depends: tasty
+  build-depends: tasty-ant-xml
+  build-depends: tasty-html
+  build-depends: tasty-rerun
+  build-depends: wai
+  build-depends: warp
+
+executable ic-request-id
+  default-language: Haskell2010
+  hs-source-dirs: bin
+  main-is: ic-request-id.hs
+  build-depends: base >=4.12 && <5
+  build-depends: bytestring
+  build-depends: hex-text
+  build-depends: ic-hs
+  build-depends: optparse-applicative
+  build-depends: text
+  build-depends: unordered-containers
+
+test-suite unit-test
+  type: exitcode-stdio-1.0
+  default-language: Haskell2010
+  hs-source-dirs: tests
+  main-is: unit-tests.hs
+  build-depends: base >=4.12 && <5
+  build-depends: containers
+  build-depends: directory
+  build-depends: ic-hs
+  build-depends: tasty >= 0.7
+  build-depends: tasty-hunit
+  build-depends: temporary
+
+library
+  default-language: Haskell2010
   include-dirs: cbits
   c-sources: cbits/aes.c
   c-sources: cbits/rom_curve_BLS12381.c
@@ -61,455 +100,8 @@
   c-sources: cbits/rand.c
   c-sources: cbits/share.c
 
-common ghc-flags
-  default-language:    Haskell2010
-  hs-source-dirs:      src
-  ghc-options:         -rtsopts
-  ghc-options:         -Wall -Wno-name-shadowing
->>>>>>> de2926ca
-
-executable ic-ref
-  hs-source-dirs: bin
-  main-is: ic-ref.hs
-  build-depends: base >=4.12 && <5
-<<<<<<< HEAD
-  build-depends: ic-hs
-  build-depends: optparse-applicative
-=======
-  build-depends: base64-bytestring >= 1.1
-  build-depends: binary
-  build-depends: bytestring
-  build-depends: candid
-  build-depends: case-insensitive
-  build-depends: cborg
-  build-depends: cereal
-  build-depends: containers
-  build-depends: crc
-  build-depends: cryptonite
-  build-depends: data-default-class
-  build-depends: directory
-  build-depends: ed25519
-  build-depends: filepath
-  build-depends: hashable
-  build-depends: haskoin-core
-  build-depends: hex-text
-  build-depends: http-client >= 0.7.11
-  build-depends: http-client-tls
-  build-depends: http-types
-  build-depends: leb128-cereal
-  build-depends: memory
-  build-depends: MonadRandom
-  build-depends: mtl
-  build-depends: optparse-applicative
-  build-depends: parallel
-  build-depends: prettyprinter
-  build-depends: primitive
-  build-depends: process
-  build-depends: random >= 1.2
-  build-depends: row-types
-  build-depends: serialise
-  build-depends: split
-  build-depends: splitmix
-  build-depends: template-haskell
->>>>>>> de2926ca
-  build-depends: text
-  build-depends: wai-cors
-  build-depends: wai-extra
-  build-depends: warp
-<<<<<<< HEAD
-=======
-  build-depends: winter
-  build-depends: uglymemo
-  build-depends: warp
-  build-depends: zlib
-  build-depends: either
-  other-modules: IC.Canister
-  other-modules: IC.Canister.Imp
-  other-modules: IC.Canister.Snapshot
-  other-modules: IC.Canister.StableMemory
-  other-modules: IC.CBOR.Parser
-  other-modules: IC.CBOR.Patterns
-  other-modules: IC.CBOR.Utils
-  other-modules: IC.Certificate
-  other-modules: IC.Certificate.CBOR
-  other-modules: IC.Certificate.Validate
-  other-modules: IC.Certificate.Value
-  other-modules: IC.Constants
-  other-modules: IC.Crypto
-  other-modules: IC.Crypto.Bitcoin
-  other-modules: IC.Crypto.BLS
-  other-modules: IC.Crypto.CanisterSig
-  other-modules: IC.Crypto.DER
-  other-modules: IC.Crypto.DER_BLS
-  other-modules: IC.Crypto.DER.Decode
-  other-modules: IC.Crypto.ECDSA
-  other-modules: IC.Crypto.Ed25519
-  other-modules: IC.Crypto.Secp256k1
-  other-modules: IC.Crypto.WebAuthn
-  other-modules: IC.Debug.JSON
-  other-modules: IC.DRun.Parse
-  other-modules: IC.Hash
-  other-modules: IC.HashTree
-  other-modules: IC.HashTree.CBOR
-  other-modules: IC.HTTP
-  other-modules: IC.HTTP.CBOR
-  other-modules: IC.HTTP.GenR
-  other-modules: IC.HTTP.GenR.Parse
-  other-modules: IC.HTTP.Request
-  other-modules: IC.HTTP.RequestId
-  other-modules: IC.HTTP.Status
-  other-modules: IC.Id.Forms
-  other-modules: IC.Id.Fresh
-  other-modules: IC.Management
-  other-modules: IC.Purify
-  other-modules: IC.Ref
-  other-modules: IC.Ref.IO
-  other-modules: IC.Serialise
-  other-modules: IC.StateFile
-  other-modules: IC.Types
-  other-modules: IC.Utils
-  other-modules: IC.Version
-  other-modules: IC.Wasm.Imports
-  other-modules: IC.Wasm.Winter
-  other-modules: IC.Wasm.Winter.Persist
-  other-modules: SourceId
->>>>>>> de2926ca
-
-executable ic-ref-run
-  default-language: Haskell2010
-  hs-source-dirs: bin
-  main-is: ic-ref-run.hs
-  build-depends: base >=4.12 && <5
-<<<<<<< HEAD
-=======
-  build-depends: base64-bytestring >= 1.1
-  build-depends: binary
->>>>>>> de2926ca
-  build-depends: bytestring
-  build-depends: candid
-  build-depends: containers
-  build-depends: ic-hs
-  build-depends: MonadRandom
-  build-depends: mtl
-  build-depends: optparse-applicative
-  build-depends: prettyprinter
-  build-depends: row-types
-<<<<<<< HEAD
-  build-depends: text
-  build-depends: time
-  build-depends: transformers
-=======
-  build-depends: split
-  build-depends: template-haskell
-  build-depends: text
-  build-depends: time
-  build-depends: transformers
-  build-depends: unordered-containers
-  build-depends: utf8-string
-  build-depends: vector
-  build-depends: winter
-  build-depends: uglymemo
-  build-depends: zlib
-  build-depends: either
-  other-modules: IC.Canister
-  other-modules: IC.Canister.Imp
-  other-modules: IC.Canister.Snapshot
-  other-modules: IC.Canister.StableMemory
-  other-modules: IC.CBOR.Parser
-  other-modules: IC.CBOR.Patterns
-  other-modules: IC.CBOR.Utils
-  other-modules: IC.Certificate
-  other-modules: IC.Certificate.CBOR
-  other-modules: IC.Certificate.Validate
-  other-modules: IC.Certificate.Value
-  other-modules: IC.Constants
-  other-modules: IC.Crypto.Bitcoin
-  other-modules: IC.Crypto
-  other-modules: IC.Crypto.BLS
-  other-modules: IC.Crypto.CanisterSig
-  other-modules: IC.Crypto.DER
-  other-modules: IC.Crypto.DER_BLS
-  other-modules: IC.Crypto.DER.Decode
-  other-modules: IC.Crypto.ECDSA
-  other-modules: IC.Crypto.Ed25519
-  other-modules: IC.Crypto.Secp256k1
-  other-modules: IC.Crypto.WebAuthn
-  other-modules: IC.DRun.Parse
-  other-modules: IC.Hash
-  other-modules: IC.HashTree
-  other-modules: IC.HashTree.CBOR
-  other-modules: IC.HTTP.CBOR
-  other-modules: IC.HTTP.GenR
-  other-modules: IC.HTTP.GenR.Parse
-  other-modules: IC.HTTP.RequestId
-  other-modules: IC.Id.Forms
-  other-modules: IC.Id.Fresh
-  other-modules: IC.Management
-  other-modules: IC.Purify
-  other-modules: IC.Ref
-  other-modules: IC.Ref.IO
-  other-modules: IC.Types
-  other-modules: IC.Utils
-  other-modules: IC.Version
-  other-modules: IC.Wasm.Imports
-  other-modules: IC.Wasm.Winter
-  other-modules: IC.Wasm.Winter.Persist
-  other-modules: SourceId
-
->>>>>>> de2926ca
-
-executable ic-ref-test
-  hs-source-dirs: bin
-  main-is: ic-ref-test.hs
-  build-depends: base >=4.12 && <5
-<<<<<<< HEAD
-  build-depends: http-types
-  build-depends: ic-hs
-=======
-  build-depends: base64-bytestring >= 1.1
-  build-depends: binary
-  build-depends: bytestring
-  build-depends: candid
-  build-depends: case-insensitive
-  build-depends: cborg
-  build-depends: cereal
-  build-depends: containers
-  build-depends: crc
-  build-depends: cryptonite
-  build-depends: directory
-  build-depends: ed25519
-  build-depends: filepath
-  build-depends: hashable
-  build-depends: haskoin-core
-  build-depends: hex-text
-  build-depends: http-client >= 0.7.11
-  build-depends: http-client-tls
-  build-depends: http-types
-  build-depends: leb128-cereal
-  build-depends: memory
-  build-depends: mtl
-  build-depends: optparse-applicative
-  build-depends: parallel
-  build-depends: process
-  build-depends: random
-  build-depends: row-types
-  build-depends: split
->>>>>>> de2926ca
-  build-depends: tasty
-  build-depends: tasty-ant-xml
-  build-depends: tasty-html
-  build-depends: tasty-rerun
-  build-depends: wai
-  build-depends: warp
-<<<<<<< HEAD
-=======
-  build-depends: zlib
-  build-depends: either
-  other-modules: IC.CBOR.Parser
-  other-modules: IC.CBOR.Patterns
-  other-modules: IC.CBOR.Utils
-  other-modules: IC.Certificate
-  other-modules: IC.Certificate.CBOR
-  other-modules: IC.Certificate.Validate
-  other-modules: IC.Certificate.Value
-  other-modules: IC.Crypto.Bitcoin
-  other-modules: IC.Crypto
-  other-modules: IC.Crypto.BLS
-  other-modules: IC.Crypto.CanisterSig
-  other-modules: IC.Crypto.DER
-  other-modules: IC.Crypto.DER_BLS
-  other-modules: IC.Crypto.DER.Decode
-  other-modules: IC.Crypto.ECDSA
-  other-modules: IC.Crypto.Ed25519
-  other-modules: IC.Crypto.Secp256k1
-  other-modules: IC.Crypto.WebAuthn
-  other-modules: IC.Hash
-  other-modules: IC.HashTree
-  other-modules: IC.HashTree.CBOR
-  other-modules: IC.HTTP.CBOR
-  other-modules: IC.HTTP.GenR
-  other-modules: IC.HTTP.GenR.Parse
-  other-modules: IC.HTTP.RequestId
-  other-modules: IC.Id.Forms
-  other-modules: IC.Management
-  other-modules: IC.Ref.IO
-  other-modules: IC.Test.Agent
-  other-modules: IC.Test.Agent.Calls
-  other-modules: IC.Test.Options
-  other-modules: IC.Test.Spec
-  other-modules: IC.Test.Spec.TECDSA
-  other-modules: IC.Test.Spec.Utils
-  other-modules: IC.Test.Universal
-  other-modules: IC.Types
-  other-modules: IC.Version
-  other-modules: IC.Utils
-  other-modules: SourceId
->>>>>>> de2926ca
-
-executable ic-request-id
-  default-language: Haskell2010
-  hs-source-dirs: bin
-  main-is: ic-request-id.hs
-  build-depends: base >=4.12 && <5
-  build-depends: bytestring
-  build-depends: hex-text
-  build-depends: ic-hs
-  build-depends: optparse-applicative
-  build-depends: text
-  build-depends: unordered-containers
-<<<<<<< HEAD
-=======
-  build-depends: either
-  other-modules: IC.CBOR.Utils
-  other-modules: IC.Hash
-  other-modules: IC.HTTP.CBOR
-  other-modules: IC.HTTP.GenR
-  other-modules: IC.HTTP.GenR.Parse
-  other-modules: IC.HTTP.RequestId
-  other-modules: IC.Id.Forms
-  other-modules: IC.Types
-  other-modules: IC.Version
-  other-modules: IC.Utils
-  other-modules: SourceId
->>>>>>> de2926ca
-
-test-suite unit-test
-  type: exitcode-stdio-1.0
-  hs-source-dirs: tests
-  main-is: unit-tests.hs
-  build-depends: base >=4.12 && <5
-<<<<<<< HEAD
-=======
-  build-depends: base >= 4 && < 5
-  build-depends: base64-bytestring >= 1.1
-  build-depends: binary
-  build-depends: bytestring
-  build-depends: candid
-  build-depends: case-insensitive
-  build-depends: cborg
-  build-depends: cereal
->>>>>>> de2926ca
-  build-depends: containers
-  build-depends: directory
-<<<<<<< HEAD
-  build-depends: ic-hs
-=======
-  build-depends: directory
-  build-depends: ed25519
-  build-depends: filepath
-  build-depends: hashable
-  build-depends: haskoin-core
-  build-depends: hex-text
-  build-depends: http-client >= 0.7.11
-  build-depends: http-types
-  build-depends: leb128-cereal
-  build-depends: memory
-  build-depends: MonadRandom
-  build-depends: mtl
-  build-depends: parallel
-  build-depends: primitive
-  build-depends: quickcheck-io
-  build-depends: random >= 1.2
-  build-depends: row-types
-  build-depends: serialise
-  build-depends: split
-  build-depends: splitmix
->>>>>>> de2926ca
-  build-depends: tasty >= 0.7
-  build-depends: tasty-hunit
-  build-depends: temporary
-<<<<<<< HEAD
-=======
-  build-depends: text
-  build-depends: time
-  build-depends: transformers
-  build-depends: unordered-containers
-  build-depends: utf8-string
-  build-depends: vector
-  build-depends: winter
-  build-depends: uglymemo
-  build-depends: zlib
-  build-depends: either
-  other-modules: IC.Canister
-  other-modules: IC.Canister.Imp
-  other-modules: IC.Canister.Snapshot
-  other-modules: IC.Canister.StableMemory
-  other-modules: IC.CBOR.Parser
-  other-modules: IC.CBOR.Patterns
-  other-modules: IC.CBOR.Utils
-  other-modules: IC.Certificate
-  other-modules: IC.Certificate.CBOR
-  other-modules: IC.Certificate.Validate
-  other-modules: IC.Certificate.Value
-  other-modules: IC.Constants
-  other-modules: IC.Crypto
-  other-modules: IC.Crypto.Bitcoin
-  other-modules: IC.Crypto.BLS
-  other-modules: IC.Crypto.CanisterSig
-  other-modules: IC.Crypto.DER
-  other-modules: IC.Crypto.DER_BLS
-  other-modules: IC.Crypto.DER.Decode
-  other-modules: IC.Crypto.ECDSA
-  other-modules: IC.Crypto.Ed25519
-  other-modules: IC.Crypto.Secp256k1
-  other-modules: IC.Crypto.WebAuthn
-  other-modules: IC.Hash
-  other-modules: IC.HashTree
-  other-modules: IC.HashTree.CBOR
-  other-modules: IC.HTTP.CBOR
-  other-modules: IC.HTTP.GenR
-  other-modules: IC.HTTP.GenR.Parse
-  other-modules: IC.HTTP.RequestId
-  other-modules: IC.Id.Forms
-  other-modules: IC.Id.Fresh
-  other-modules: IC.Management
-  other-modules: IC.Purify
-  other-modules: IC.Ref
-  other-modules: IC.Ref.IO
-  other-modules: IC.Serialise
-  other-modules: IC.StateFile
-  other-modules: IC.Test.BLS
-  other-modules: IC.Test.ECDSA
-  other-modules: IC.Test.HashTree
-  other-modules: IC.Test.Secp256k1
-  other-modules: IC.Test.WebAuthn
-  other-modules: IC.Test.StableMemory
-  other-modules: IC.Types
-  other-modules: IC.Utils
-  other-modules: IC.Wasm.Imports
-  other-modules: IC.Wasm.Winter
-  other-modules: IC.Wasm.Winter.Persist
->>>>>>> de2926ca
-
-library
-  include-dirs: cbits
-  c-sources: cbits/aes.c
-  c-sources: cbits/rom_curve_BLS12381.c
-  c-sources: cbits/rom_field_BLS12381.c
-  c-sources: cbits/big_384_58.c
-  c-sources: cbits/bls_BLS12381.c
-  c-sources: cbits/ecp2_BLS12381.c
-  c-sources: cbits/ecp_BLS12381.c
-  c-sources: cbits/fp12_BLS12381.c
-  c-sources: cbits/fp2_BLS12381.c
-  c-sources: cbits/fp4_BLS12381.c
-  c-sources: cbits/fp_BLS12381.c
-  c-sources: cbits/gcm.c
-  c-sources: cbits/hash.c
-  c-sources: cbits/hmac.c
-  c-sources: cbits/newhope.c
-  c-sources: cbits/oct.c
-  c-sources: cbits/pair_BLS12381.c
-  c-sources: cbits/randapi.c
-  c-sources: cbits/rand.c
-  c-sources: cbits/share.c
-
-  default-language:    Haskell2010
-  hs-source-dirs:      src
-  ghc-options:         -rtsopts
-  ghc-options:         -Wall -Wno-name-shadowing
-  if flag(release)
-    ghc-options:       -Werror
+  hs-source-dirs:   src
+  ghc-options:      -Wall -Wno-name-shadowing
 
   build-depends: aeson >=1.4.7
   build-depends: asn1-encoding
@@ -576,11 +168,7 @@
   build-depends: winter
   build-depends: uglymemo
   build-depends: zlib
-<<<<<<< HEAD
-
-=======
   build-depends: either
->>>>>>> de2926ca
   exposed-modules: IC.Canister
   exposed-modules: IC.Canister.Imp
   exposed-modules: IC.Canister.Snapshot
@@ -632,12 +220,9 @@
   exposed-modules: IC.Test.Options
   exposed-modules: IC.Test.Secp256k1
   exposed-modules: IC.Test.Spec
-<<<<<<< HEAD
   exposed-modules: IC.Test.StableMemory
-=======
   exposed-modules: IC.Test.Spec.TECDSA
   exposed-modules: IC.Test.Spec.Utils
->>>>>>> de2926ca
   exposed-modules: IC.Test.Universal
   exposed-modules: IC.Test.WebAuthn
   exposed-modules: IC.Types
