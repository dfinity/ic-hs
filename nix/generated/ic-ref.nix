--- conflicted
+++ resolved
@@ -1,7 +1,6 @@
 # THIS IS AN AUTOMATICALLY GENERATED FILE. DO NOT EDIT MANUALLY!
 # See ./nix/generate.nix for instructions.
 
-<<<<<<< HEAD
 { mkDerivation
 , pkgs
 , aeson
@@ -23,6 +22,7 @@
 , http-types
 , leb128-cereal
 , memory
+, MonadRandom
 , mtl
 , optparse-applicative
 , prettyprinter
@@ -46,16 +46,6 @@
 , wai
 , warp
 , winter
-=======
-{ mkDerivation, pkgs, aeson, base, base32, binary, bytestring, candid
-, cborg, containers, crc, cryptonite, data-default-class, directory
-, ed25519, filepath, hex-text, http-client, http-types
-, leb128-cereal, memory, MonadRandom, mtl, optparse-applicative
-, prettyprinter, primitive, process, random, row-types, split
-, stdenv, tasty, tasty-html, tasty-hunit, tasty-rerun
-, template-haskell, text, transformers, unordered-containers
-, utf8-string, vector, wai, warp, winter
->>>>>>> fdcf883a
 }:
 mkDerivation {
   pname = "ic-ref";
@@ -65,7 +55,6 @@
   isLibrary = false;
   isExecutable = true;
   executableHaskellDepends = [
-<<<<<<< HEAD
     aeson
     base
     base32
@@ -85,6 +74,7 @@
     http-types
     leb128-cereal
     memory
+    MonadRandom
     mtl
     optparse-applicative
     prettyprinter
@@ -107,15 +97,6 @@
     wai
     warp
     winter
-=======
-    aeson base base32 binary bytestring candid cborg containers crc
-    cryptonite data-default-class directory ed25519 filepath hex-text
-    http-client http-types leb128-cereal memory MonadRandom mtl
-    optparse-applicative prettyprinter primitive process random
-    row-types split tasty tasty-html tasty-hunit tasty-rerun
-    template-haskell text transformers unordered-containers utf8-string
-    vector wai warp winter
->>>>>>> fdcf883a
   ];
   testHaskellDepends = [
     base
