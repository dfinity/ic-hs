--- conflicted
+++ resolved
@@ -10,11 +10,7 @@
 }:
 mkDerivation {
   pname = "ic-ref";
-<<<<<<< HEAD
-  version = "0.3.0.1";
-=======
-  version = "0.2.4";
->>>>>>> 4f5c08d4
+  version = "0.3.1";
   src = import ../gitSource.nix "impl";
   configureFlags = [ "-frelease" ];
   isLibrary = false;
