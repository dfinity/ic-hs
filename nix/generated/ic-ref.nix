--- conflicted
+++ resolved
@@ -11,11 +11,7 @@
 }:
 mkDerivation {
   pname = "ic-ref";
-<<<<<<< HEAD
-  version = "0.3.1";
-=======
-  version = "0.4.0";
->>>>>>> 7f9acd9c
+  version = "0.5.1";
   src = import ../gitSource.nix "impl";
   configureFlags = [ "-frelease" ];
   isLibrary = false;
