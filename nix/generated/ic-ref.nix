--- conflicted
+++ resolved
@@ -11,11 +11,7 @@
 }:
 mkDerivation {
   pname = "ic-ref";
-<<<<<<< HEAD
-  version = "0.5.1";
-=======
   version = "0.0.1";
->>>>>>> 488bf601
   src = import ../gitSource.nix "impl";
   configureFlags = [ "-frelease" ];
   isLibrary = false;
