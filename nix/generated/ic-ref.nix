# THIS IS AN AUTOMATICALLY GENERATED FILE. DO NOT EDIT MANUALLY!
# See ./nix/generate.nix for instructions.

{ mkDerivation, pkgs, aeson, base, binary, bytestring, candid, cborg
, containers, crc, cryptonite, data-default-class, directory
, ed25519, filepath, hex-text, http-client, http-types
, leb128-cereal, memory, mtl, optparse-applicative, primitive
, random, row-types, stdenv, tasty, tasty-html, tasty-hunit, text
, transformers, unordered-containers, utf8-string, vector, wai
, warp, winter
}:
mkDerivation {
  pname = "ic-ref";
<<<<<<< HEAD
  version = "0.4.0";
=======
  version = "0.2.16";
>>>>>>> 2c413e56
  src = import ../gitSource.nix "impl";
  configureFlags = [ "-frelease" ];
  isLibrary = false;
  isExecutable = true;
  executableHaskellDepends = [
    aeson base binary bytestring candid cborg containers crc cryptonite
    data-default-class directory ed25519 filepath hex-text http-client
    http-types leb128-cereal memory mtl optparse-applicative primitive
    random row-types tasty tasty-html tasty-hunit text transformers
    unordered-containers utf8-string vector wai warp winter
  ];
  testHaskellDepends = [
    base bytestring cborg containers cryptonite ed25519 leb128-cereal
    memory mtl tasty tasty-hunit text unordered-containers
  ];
  doCheck = false;
  license = "unknown";
  hydraPlatforms = stdenv.lib.platforms.none;
}<|MERGE_RESOLUTION|>--- conflicted
+++ resolved
@@ -11,11 +11,7 @@
 }:
 mkDerivation {
   pname = "ic-ref";
-<<<<<<< HEAD
-  version = "0.4.0";
-=======
-  version = "0.2.16";
->>>>>>> 2c413e56
+  version = "0.4.1";
   src = import ../gitSource.nix "impl";
   configureFlags = [ "-frelease" ];
   isLibrary = false;
