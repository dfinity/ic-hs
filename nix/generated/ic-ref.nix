--- conflicted
+++ resolved
@@ -18,20 +18,13 @@
   isLibrary = false;
   isExecutable = true;
   executableHaskellDepends = [
-<<<<<<< HEAD
     aeson base base32 binary bytestring candid cborg containers crc
     cryptonite data-default-class directory ed25519 filepath hex-text
     http-client http-types leb128-cereal memory mtl
-    optparse-applicative primitive process random row-types split tasty
-=======
-    aeson base binary bytestring candid cborg containers crc cryptonite
-    data-default-class directory ed25519 filepath hex-text http-client
-    http-types leb128-cereal memory mtl optparse-applicative
-    prettyprinter primitive process random row-types split tasty
->>>>>>> ef4bdbb8
-    tasty-html tasty-hunit tasty-rerun template-haskell text
-    transformers unordered-containers utf8-string vector wai warp
-    winter
+    optparse-applicative prettyprinter primitive process random
+    row-types split tasty tasty-html tasty-hunit tasty-rerun
+    template-haskell text transformers unordered-containers utf8-string
+    vector wai warp winter
   ];
   testHaskellDepends = [
     base bytestring cborg containers cryptonite ed25519 leb128-cereal
