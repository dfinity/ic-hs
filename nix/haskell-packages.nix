nix: subpath:
  self: super: {
  winter = super.callPackage generated/winter.nix {};
  ic-ref = super.callPackage generated/ic-ref.nix {};
  leb128-cereal = super.callPackage generated/leb128-cereal.nix {};
  candid = super.callPackage generated/candid.nix {};
<<<<<<< HEAD
  # no base32 in nixos-20.03
  base32 = super.callPackage generated/base32.nix {};
=======
  base32 = super.callPackage generated/base32.nix {};
  megaparsec = super.callPackage generated/megaparsec.nix {};
>>>>>>> ef4bdbb8

  # Only the test suite of crc is broken
  # https://github.com/MichaelXavier/crc/issues/2
  crc = nix.haskell.lib.markUnbroken (nix.haskell.lib.dontCheck super.crc);

}<|MERGE_RESOLUTION|>--- conflicted
+++ resolved
@@ -4,13 +4,9 @@
   ic-ref = super.callPackage generated/ic-ref.nix {};
   leb128-cereal = super.callPackage generated/leb128-cereal.nix {};
   candid = super.callPackage generated/candid.nix {};
-<<<<<<< HEAD
   # no base32 in nixos-20.03
   base32 = super.callPackage generated/base32.nix {};
-=======
-  base32 = super.callPackage generated/base32.nix {};
   megaparsec = super.callPackage generated/megaparsec.nix {};
->>>>>>> ef4bdbb8
 
   # Only the test suite of crc is broken
   # https://github.com/MichaelXavier/crc/issues/2
