--- conflicted
+++ resolved
@@ -13,20 +13,10 @@
         (self: super: {
           sources = import sourcesnix { sourcesFile = ./sources.json; pkgs = super; };
 
-<<<<<<< HEAD
-          all-cabal-hashes = self.fetchurl {
-            url = "https://github.com/commercialhaskell/all-cabal-hashes/archive/426bea8219a2e65fb386e14a89ec91bf1a2b42d4.tar.gz";
-            sha256 = "1njycwg10abk5142sjynppwwrplgnwqnzlmcza2pfh9rbmgfp4vl";
-          };
 
           # nixpkgs's rustc does not inclue the wasm32-unknown-unknown target, so
           # lets add it here. With this we can build the universal canister with stock
           # nixpkgs + naersk, in particular no dependency on internal repositories.
-=======
-        # nixpkgs's rustc does not inclue the wasm32-unknown-unknown target, so
-        # lets add it here. With this we can build the universal canister with stock
-        # nixpkgs + naersk, in particular no dependency on internal repositories.
->>>>>>> ef4bdbb8
           rustc = super.rustc.overrideAttrs (old: {
             configureFlags = self.lib.lists.forEach old.configureFlags (flag:
               if self.lib.strings.hasPrefix "--target=" flag
