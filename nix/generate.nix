# This file generates the contents of nix/generated/. Use
#
#  nix-shell generate.nix
#
# to update

{ pkgs ? import ../nix {} }:

let

  # `haskellSrc2nixWithDoc` is used to generate `default.nix` files for
  # Haskell packages which are intended to be stored in the repository.
  #
  # The function generates a directory containing a `default.nix` which
  # is the result of running `cabal2nix` with the `extraCabal2nixOptions`
  # on the provided `src`.
  #
  # A header is added to `default.nix` which contains instructions on
  # how to regenerate that file.
  #
  # Finally the `src` attribute in the `default.nix` will be defined as
  # `src_subst` such that it can be pointed to local or niv-managed
  # sources.
  haskellSrc2nixWithDoc = {name, src, src_subst, extraCabal2nixOptions ? ""}:
    let
      drv = pkgs.haskellPackages.haskellSrc2nix {
        inherit name extraCabal2nixOptions src;
      };
    in drv.overrideAttrs (oldAttrs: {
      message = ''
        # THIS IS AN AUTOMATICALLY GENERATED FILE. DO NOT EDIT MANUALLY!\
        # See ./nix/generate.nix for instructions.\

      '';
      inherit src_subst;
      installPhase = oldAttrs.installPhase + ''
        sed -i "1i$message;s|src = .*|src = $src_subst;|" $out/default.nix
        # Accept `pkgs` as an argument in case the `src_subst` depends on it.
        sed -i "s|{ mkDerivation|{ mkDerivation, pkgs|" $out/default.nix
      '';
    });

  # A variant of `haskellSrc2nixWithDoc` for local Haskell packages.
  localHaskellSrc2nixWithDoc = name: path: extraCabal2nixOptions:
    haskellSrc2nixWithDoc {
      inherit name extraCabal2nixOptions;
      src = import ./gitSource.nix path;
      src_subst = "import ../gitSource.nix \"${path}\"";
    };

  packages = {
    winter = haskellSrc2nixWithDoc {
      name = "winter";
      src = pkgs.sources.winter;
      src_subst = "pkgs.sources.winter";
      extraCabal2nixOptions = "--no-check";
    };
    leb128-cereal = haskellSrc2nixWithDoc {
      name = "leb128-cereal";
      src = pkgs.sources.leb128-cereal;
      src_subst = "pkgs.sources.leb128-cereal";
    };
    candid = haskellSrc2nixWithDoc {
      name = "candid";
      src = pkgs.sources.haskell-candid;
      src_subst = "pkgs.sources.haskell-candid";
    };

    ic-ref = localHaskellSrc2nixWithDoc "ic-ref" "" "--no-check -frelease";
    base32 = pkgs.haskellPackages.hackage2nix "base32" "0.1.1.2";
    megaparsec = pkgs.haskellPackages.hackage2nix "megaparsec" "8.0.0";
    base64-bytestring = pkgs.haskellPackages.hackage2nix "base64-bytestring" "1.1.0.0";
    random = pkgs.haskellPackages.hackage2nix "random" "1.2.0";
    splitmix = pkgs.haskellPackages.hackage2nix "splitmix" "0.1.0.3";
    QuickCheck = pkgs.haskellPackages.hackage2nix "QuickCheck" "2.14.2";
<<<<<<< HEAD

     # for haskell-candid, support for newer versions already on a branch
    row-types = pkgs.haskellPackages.hackage2nix "row-types" "0.4.0.0";
=======
    row-types = pkgs.haskellPackages.hackage2nix "row-types" "1.0.1.0";
    smallcheck = pkgs.haskellPackages.hackage2nix "smallcheck" "1.2.1";
    prettyprinter = pkgs.haskellPackages.hackage2nix "prettyprinter" "1.7.0";
>>>>>>> fc1250f5
  };

  allGenerated = pkgs.runCommandNoCC "generated" {
    buildInputs = [ pkgs.nixpkgs-fmt ];
  } (
    ''
    mkdir -p $out
    '' + builtins.concatStringsSep "" (
      pkgs.lib.flip pkgs.lib.mapAttrsToList packages (
        n: pkg: ''
          cp ${pkg}/default.nix $out/${n}.nix
        ''
      )
    ) + ''
      chmod u+w $out/*.nix
      nixpkgs-fmt $out/*.nix
      echo <<__END__ > $out/README.md
      The contents of this directory are automatically generated.
      To update, please run nix-shell generate.nix
      __END__
    ''
  );
in
allGenerated.overrideAttrs (
  old: {
    shellHook = if pkgs.lib.inNixShell then
      ''
        dest=${toString ./generated}

        rm -f $dest/*.nix $dest/README.md
        cp -v -t $dest/ ${allGenerated}/*
        chmod u-w -R $dest/*

        exit 0
      '' else null;
  }
)
<|MERGE_RESOLUTION|>--- conflicted
+++ resolved
@@ -32,7 +32,7 @@
         # See ./nix/generate.nix for instructions.\
 
       '';
-      inherit src_subst;
+      src_subst = pkgs.lib.replaceStrings ["\n"] [" "] src_subst;
       installPhase = oldAttrs.installPhase + ''
         sed -i "1i$message;s|src = .*|src = $src_subst;|" $out/default.nix
         # Accept `pkgs` as an argument in case the `src_subst` depends on it.
@@ -40,15 +40,19 @@
       '';
     });
 
-  # A variant of `haskellSrc2nixWithDoc` for local Haskell packages.
-  localHaskellSrc2nixWithDoc = name: path: extraCabal2nixOptions:
-    haskellSrc2nixWithDoc {
-      inherit name extraCabal2nixOptions;
-      src = import ./gitSource.nix path;
-      src_subst = "import ../gitSource.nix \"${path}\"";
+  packages = {
+    ic-hs = haskellSrc2nixWithDoc {
+      name = "ic-hs";
+      src = pkgs.subpath "/";
+      # since the haskell code now lives on the top-level,
+      # exclude some more files to avoid rebuilds
+      src_subst = ''
+        pkgs.lib.sourceByRegex (pkgs.subpath "/")
+          ["^src.*" "^ic-hs.cabal" "^cbits.*" "^LICENSE" "^ic.did"]
+      '';
+      extraCabal2nixOptions =  "--no-check -frelease";
     };
 
-  packages = {
     winter = haskellSrc2nixWithDoc {
       name = "winter";
       src = pkgs.sources.winter;
@@ -66,22 +70,15 @@
       src_subst = "pkgs.sources.haskell-candid";
     };
 
-    ic-ref = localHaskellSrc2nixWithDoc "ic-ref" "" "--no-check -frelease";
     base32 = pkgs.haskellPackages.hackage2nix "base32" "0.1.1.2";
     megaparsec = pkgs.haskellPackages.hackage2nix "megaparsec" "8.0.0";
     base64-bytestring = pkgs.haskellPackages.hackage2nix "base64-bytestring" "1.1.0.0";
     random = pkgs.haskellPackages.hackage2nix "random" "1.2.0";
     splitmix = pkgs.haskellPackages.hackage2nix "splitmix" "0.1.0.3";
     QuickCheck = pkgs.haskellPackages.hackage2nix "QuickCheck" "2.14.2";
-<<<<<<< HEAD
-
-     # for haskell-candid, support for newer versions already on a branch
-    row-types = pkgs.haskellPackages.hackage2nix "row-types" "0.4.0.0";
-=======
     row-types = pkgs.haskellPackages.hackage2nix "row-types" "1.0.1.0";
     smallcheck = pkgs.haskellPackages.hackage2nix "smallcheck" "1.2.1";
     prettyprinter = pkgs.haskellPackages.hackage2nix "prettyprinter" "1.7.0";
->>>>>>> fc1250f5
   };
 
   allGenerated = pkgs.runCommandNoCC "generated" {
@@ -98,7 +95,7 @@
     ) + ''
       chmod u+w $out/*.nix
       nixpkgs-fmt $out/*.nix
-      echo <<__END__ > $out/README.md
+      cat <<__END__ > $out/README.md
       The contents of this directory are automatically generated.
       To update, please run nix-shell generate.nix
       __END__
