# This file generates the contents of nix/generated/. Use
#
#  ( set -e; cp -fv $(nix-build generate.nix --no-link)/* generated/)
#
# to update

{ pkgs ? import ../nix {} }:

let

  # `haskellSrc2nixWithDoc` is used to generate `default.nix` files for
  # Haskell packages which are intended to be stored in the repository.
  #
  # The function generates a directory containing a `default.nix` which
  # is the result of running `cabal2nix` with the `extraCabal2nixOptions`
  # on the provided `src`.
  #
  # A header is added to `default.nix` which contains instructions on
  # how to regenerate that file.
  #
  # Finally the `src` attribute in the `default.nix` will be defined as
  # `src_subst` such that it can be pointed to local or niv-managed
  # sources.
  haskellSrc2nixWithDoc = {name, src, src_subst, extraCabal2nixOptions ? ""}:
    let
      drv = pkgs.haskellPackages.haskellSrc2nix {
        inherit name extraCabal2nixOptions src;
      };
    in drv.overrideAttrs (oldAttrs: {
      message = ''
        # THIS IS AN AUTOMATICALLY GENERATED FILE. DO NOT EDIT MANUALLY!\
        # See ./nix/generate.nix for instructions.\

      '';
      inherit src_subst;
      installPhase = oldAttrs.installPhase + ''
        sed -i "1i$message;s|src = .*|src = $src_subst;|" $out/default.nix
        # Accept `pkgs` as an argument in case the `src_subst` depends on it.
        sed -i "s|{ mkDerivation|{ mkDerivation, pkgs|" $out/default.nix
      '';
    });

  # A variant of `haskellSrc2nixWithDoc` for local Haskell packages.
  localHaskellSrc2nixWithDoc = name: path: extraCabal2nixOptions:
    haskellSrc2nixWithDoc {
      inherit name extraCabal2nixOptions;
      src = import ./gitSource.nix path;
      src_subst = "import ../gitSource.nix \"${path}\"";
    };

  winter = haskellSrc2nixWithDoc {
    name = "winter";
    src = pkgs.sources.winter;
    src_subst = "pkgs.sources.winter";
    extraCabal2nixOptions = "--no-check";
  };
  leb128-cereal = haskellSrc2nixWithDoc {
    name = "leb128-cereal";
    src = pkgs.sources.leb128-cereal;
    src_subst = "pkgs.sources.leb128-cereal";
  };
  candid = haskellSrc2nixWithDoc {
    name = "candid";
    src = pkgs.sources.haskell-candid;
    src_subst = "pkgs.sources.haskell-candid";
  };

  ic-ref = localHaskellSrc2nixWithDoc "ic-ref" "impl" "--no-check -frelease";
  base32 = pkgs.haskellPackages.hackage2nix "base32" "0.1.1.2";
  megaparsec = pkgs.haskellPackages.hackage2nix "megaparsec" "8.0.0";


  base32 = pkgs.haskellPackages.hackage2nix "base32" "0.1.1.2";

  allGenerated = pkgs.runCommandNoCC "generated" {} ''
    mkdir -p $out
    cp ${winter}/default.nix $out/winter.nix
    cp ${ic-ref}/default.nix $out/ic-ref.nix
    cp ${leb128-cereal}/default.nix $out/leb128-cereal.nix
    cp ${candid}/default.nix $out/candid.nix
    cp ${base32}/default.nix $out/base32.nix
<<<<<<< HEAD
=======
    cp ${megaparsec}/default.nix $out/megaparsec.nix
>>>>>>> ef4bdbb8
  '';
in
allGenerated



<|MERGE_RESOLUTION|>--- conflicted
+++ resolved
@@ -69,9 +69,6 @@
   base32 = pkgs.haskellPackages.hackage2nix "base32" "0.1.1.2";
   megaparsec = pkgs.haskellPackages.hackage2nix "megaparsec" "8.0.0";
 
-
-  base32 = pkgs.haskellPackages.hackage2nix "base32" "0.1.1.2";
-
   allGenerated = pkgs.runCommandNoCC "generated" {} ''
     mkdir -p $out
     cp ${winter}/default.nix $out/winter.nix
@@ -79,10 +76,7 @@
     cp ${leb128-cereal}/default.nix $out/leb128-cereal.nix
     cp ${candid}/default.nix $out/candid.nix
     cp ${base32}/default.nix $out/base32.nix
-<<<<<<< HEAD
-=======
     cp ${megaparsec}/default.nix $out/megaparsec.nix
->>>>>>> ef4bdbb8
   '';
 in
 allGenerated
